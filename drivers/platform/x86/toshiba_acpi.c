--- conflicted
+++ resolved
@@ -814,23 +814,6 @@
 		if (hci_result == HCI_SUCCESS) {
 			if (value == 0x100)
 				continue;
-<<<<<<< HEAD
-			else if (value & 0x80) {
-				key = toshiba_acpi_get_entry_by_scancode
-					(value & ~0x80);
-				if (!key) {
-					printk(MY_INFO "Unknown key %x\n",
-					       value & ~0x80);
-					continue;
-				}
-				input_report_key(toshiba_acpi.hotkey_dev,
-						 key->keycode, 1);
-				input_sync(toshiba_acpi.hotkey_dev);
-				input_report_key(toshiba_acpi.hotkey_dev,
-						 key->keycode, 0);
-				input_sync(toshiba_acpi.hotkey_dev);
-			}
-=======
 			/* act on key press; ignore key release */
 			if (value & 0x80)
 				continue;
@@ -848,7 +831,6 @@
 			input_report_key(toshiba_acpi.hotkey_dev,
 					 key->keycode, 0);
 			input_sync(toshiba_acpi.hotkey_dev);
->>>>>>> eaa5eec7
 		} else if (hci_result == HCI_NOT_SUPPORTED) {
 			/* This is a workaround for an unresolved issue on
 			 * some machines where system events sporadically
