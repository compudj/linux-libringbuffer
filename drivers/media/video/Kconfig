#
# Generic video config states
#

config VIDEO_V4L2
	tristate
	depends on VIDEO_DEV && VIDEO_V4L2_COMMON
	default VIDEO_DEV && VIDEO_V4L2_COMMON

config VIDEO_V4L1
	tristate
	depends on VIDEO_DEV && VIDEO_V4L2_COMMON && VIDEO_ALLOW_V4L1
	default VIDEO_DEV && VIDEO_V4L2_COMMON && VIDEO_ALLOW_V4L1

config VIDEOBUF_GEN
	tristate

config VIDEOBUF_DMA_SG
	depends on HAS_DMA
	select VIDEOBUF_GEN
	tristate

config VIDEOBUF_VMALLOC
	select VIDEOBUF_GEN
	tristate

config VIDEOBUF_DMA_CONTIG
	depends on HAS_DMA
	select VIDEOBUF_GEN
	tristate

config VIDEOBUF_DVB
	tristate
	select VIDEOBUF_GEN

config VIDEO_BTCX
	depends on PCI
	tristate

config VIDEO_TVEEPROM
	tristate
	depends on I2C

config VIDEO_TUNER
	tristate
	depends on MEDIA_TUNER

config V4L2_MEM2MEM_DEV
	tristate
	depends on VIDEOBUF_GEN

#
# Multimedia Video device configuration
#

menuconfig VIDEO_CAPTURE_DRIVERS
	bool "Video capture adapters"
	depends on VIDEO_V4L2
	default y
	---help---
	  Say Y here to enable selecting the video adapters for
	  webcams, analog TV, and hybrid analog/digital TV.
	  Some of those devices also supports FM radio.

if VIDEO_CAPTURE_DRIVERS && VIDEO_V4L2

config VIDEO_ADV_DEBUG
	bool "Enable advanced debug functionality"
	default n
	---help---
	  Say Y here to enable advanced debugging functionality on some
	  V4L devices.
	  In doubt, say N.

config VIDEO_FIXED_MINOR_RANGES
	bool "Enable old-style fixed minor ranges for video devices"
	default n
	---help---
	  Say Y here to enable the old-style fixed-range minor assignments.
	  Only useful if you rely on the old behavior and use mknod instead of udev.

	  When in doubt, say N.

config VIDEO_HELPER_CHIPS_AUTO
	bool "Autoselect pertinent encoders/decoders and other helper chips"
	default y
	---help---
	  Most video cards may require additional modules to encode or
	  decode audio/video standards. This option will autoselect
	  all pertinent modules to each selected video module.

	  Unselect this only if you know exactly what you are doing, since
	  it may break support on some boards.

	  In doubt, say Y.

config VIDEO_IR_I2C
	tristate "I2C module for IR" if !VIDEO_HELPER_CHIPS_AUTO
	depends on I2C && VIDEO_IR
	default y
	---help---
	  Most boards have an IR chip directly connected via GPIO. However,
	  some video boards have the IR connected via I2C bus.

	  If your board doesn't have an I2C IR chip, you may disable this
	  option.

	  In doubt, say Y.

#
# Encoder / Decoder module configuration
#

menu "Encoders/decoders and other helper chips"
	depends on !VIDEO_HELPER_CHIPS_AUTO

comment "Audio decoders"

config VIDEO_TVAUDIO
	tristate "Simple audio decoder chips"
	depends on VIDEO_V4L2 && I2C
	---help---
	  Support for several audio decoder chips found on some bt8xx boards:
	  Philips: tda9840, tda9873h, tda9874h/a, tda9850, tda985x, tea6300,
		   tea6320, tea6420, tda8425, ta8874z.
	  Microchip: pic16c54 based design on ProVideo PV951 board.

	  To compile this driver as a module, choose M here: the
	  module will be called tvaudio.

config VIDEO_TDA7432
	tristate "Philips TDA7432 audio processor"
	depends on VIDEO_V4L2 && I2C
	---help---
	  Support for tda7432 audio decoder chip found on some bt8xx boards.

	  To compile this driver as a module, choose M here: the
	  module will be called tda7432.

config VIDEO_TDA9840
	tristate "Philips TDA9840 audio processor"
	depends on I2C
	---help---
	  Support for tda9840 audio decoder chip found on some Zoran boards.

	  To compile this driver as a module, choose M here: the
	  module will be called tda9840.

config VIDEO_TDA9875
	tristate "Philips TDA9875 audio processor"
	depends on VIDEO_V4L2 && I2C
	---help---
	  Support for tda9875 audio decoder chip found on some bt8xx boards.

	  To compile this driver as a module, choose M here: the
	  module will be called tda9875.

config VIDEO_TEA6415C
	tristate "Philips TEA6415C audio processor"
	depends on I2C
	---help---
	  Support for tea6415c audio decoder chip found on some bt8xx boards.

	  To compile this driver as a module, choose M here: the
	  module will be called tea6415c.

config VIDEO_TEA6420
	tristate "Philips TEA6420 audio processor"
	depends on I2C
	---help---
	  Support for tea6420 audio decoder chip found on some bt8xx boards.

	  To compile this driver as a module, choose M here: the
	  module will be called tea6420.

config VIDEO_MSP3400
	tristate "Micronas MSP34xx audio decoders"
	depends on VIDEO_V4L2 && I2C
	---help---
	  Support for the Micronas MSP34xx series of audio decoders.

	  To compile this driver as a module, choose M here: the
	  module will be called msp3400.

config VIDEO_CS5345
	tristate "Cirrus Logic CS5345 audio ADC"
	depends on VIDEO_V4L2 && I2C
	---help---
	  Support for the Cirrus Logic CS5345 24-bit, 192 kHz
	  stereo A/D converter.

	  To compile this driver as a module, choose M here: the
	  module will be called cs5345.

config VIDEO_CS53L32A
	tristate "Cirrus Logic CS53L32A audio ADC"
	depends on VIDEO_V4L2 && I2C
	---help---
	  Support for the Cirrus Logic CS53L32A low voltage
	  stereo A/D converter.

	  To compile this driver as a module, choose M here: the
	  module will be called cs53l32a.

config VIDEO_M52790
	tristate "Mitsubishi M52790 A/V switch"
	depends on VIDEO_V4L2 && I2C
	---help---
	 Support for the Mitsubishi M52790 A/V switch.

	 To compile this driver as a module, choose M here: the
	 module will be called m52790.

config VIDEO_TLV320AIC23B
	tristate "Texas Instruments TLV320AIC23B audio codec"
	depends on VIDEO_V4L2 && I2C && EXPERIMENTAL
	---help---
	  Support for the Texas Instruments TLV320AIC23B audio codec.

	  To compile this driver as a module, choose M here: the
	  module will be called tlv320aic23b.

config VIDEO_WM8775
	tristate "Wolfson Microelectronics WM8775 audio ADC with input mixer"
	depends on VIDEO_V4L2 && I2C
	---help---
	  Support for the Wolfson Microelectronics WM8775 high
	  performance stereo A/D Converter with a 4 channel input mixer.

	  To compile this driver as a module, choose M here: the
	  module will be called wm8775.

config VIDEO_WM8739
	tristate "Wolfson Microelectronics WM8739 stereo audio ADC"
	depends on VIDEO_V4L2 && I2C
	---help---
	  Support for the Wolfson Microelectronics WM8739
	  stereo A/D Converter.

	  To compile this driver as a module, choose M here: the
	  module will be called wm8739.

config VIDEO_VP27SMPX
	tristate "Panasonic VP27s internal MPX"
	depends on VIDEO_V4L2 && I2C
	---help---
	  Support for the internal MPX of the Panasonic VP27s tuner.

	  To compile this driver as a module, choose M here: the
	  module will be called vp27smpx.

comment "RDS decoders"

config VIDEO_SAA6588
	tristate "SAA6588 Radio Chip RDS decoder support"
	depends on VIDEO_V4L2 && I2C

	help
	  Support for this Radio Data System (RDS) decoder. This allows
	  seeing radio station identification transmitted using this
	  standard.

	  To compile this driver as a module, choose M here: the
	  module will be called saa6588.

comment "Video decoders"

config VIDEO_ADV7180
	tristate "Analog Devices ADV7180 decoder"
	depends on VIDEO_V4L2 && I2C
	---help---
	  Support for the Analog Devices ADV7180 video decoder.

	  To compile this driver as a module, choose M here: the
	  module will be called adv7180.

config VIDEO_BT819
	tristate "BT819A VideoStream decoder"
	depends on VIDEO_V4L2 && I2C
	---help---
	  Support for BT819A video decoder.

	  To compile this driver as a module, choose M here: the
	  module will be called bt819.

config VIDEO_BT856
	tristate "BT856 VideoStream decoder"
	depends on VIDEO_V4L2 && I2C
	---help---
	  Support for BT856 video decoder.

	  To compile this driver as a module, choose M here: the
	  module will be called bt856.

config VIDEO_BT866
	tristate "BT866 VideoStream decoder"
	depends on VIDEO_V4L2 && I2C
	---help---
	  Support for BT866 video decoder.

	  To compile this driver as a module, choose M here: the
	  module will be called bt866.

config VIDEO_KS0127
	tristate "KS0127 video decoder"
	depends on VIDEO_V4L2 && I2C
	---help---
	  Support for KS0127 video decoder.

	  This chip is used on AverMedia AVS6EYES Zoran-based MJPEG
	  cards.

	  To compile this driver as a module, choose M here: the
	  module will be called ks0127.

config VIDEO_OV7670
	tristate "OmniVision OV7670 sensor support"
	depends on I2C && VIDEO_V4L2
	---help---
	  This is a Video4Linux2 sensor-level driver for the OmniVision
	  OV7670 VGA camera.  It currently only works with the M88ALP01
	  controller.

config VIDEO_MT9V011
	tristate "Micron mt9v011 sensor support"
	depends on I2C && VIDEO_V4L2
	---help---
	  This is a Video4Linux2 sensor-level driver for the Micron
	  mt0v011 1.3 Mpixel camera.  It currently only works with the
	  em28xx driver.

config VIDEO_TCM825X
	tristate "TCM825x camera sensor support"
	depends on I2C && VIDEO_V4L2
	---help---
	  This is a driver for the Toshiba TCM825x VGA camera sensor.
	  It is used for example in Nokia N800.

config VIDEO_SAA7110
	tristate "Philips SAA7110 video decoder"
	depends on VIDEO_V4L2 && I2C
	---help---
	  Support for the Philips SAA7110 video decoders.

	  To compile this driver as a module, choose M here: the
	  module will be called saa7110.

config VIDEO_SAA711X
	tristate "Philips SAA7111/3/4/5 video decoders"
	depends on VIDEO_V4L2 && I2C
	---help---
	  Support for the Philips SAA7111/3/4/5 video decoders.

	  To compile this driver as a module, choose M here: the
	  module will be called saa7115.

config VIDEO_SAA717X
	tristate "Philips SAA7171/3/4 audio/video decoders"
	depends on VIDEO_V4L2 && I2C
	---help---
	  Support for the Philips SAA7171/3/4 audio/video decoders.

	  To compile this driver as a module, choose M here: the
	  module will be called saa717x.

config VIDEO_SAA7191
	tristate "Philips SAA7191 video decoder"
	depends on VIDEO_V4L2 && I2C
	---help---
	  Support for the Philips SAA7191 video decoder.

	  To compile this driver as a module, choose M here: the
	  module will be called saa7191.

config VIDEO_TVP514X
	tristate "Texas Instruments TVP514x video decoder"
	depends on VIDEO_V4L2 && I2C
	---help---
	  This is a Video4Linux2 sensor-level driver for the TI TVP5146/47
	  decoder. It is currently working with the TI OMAP3 camera
	  controller.

	  To compile this driver as a module, choose M here: the
	  module will be called tvp514x.

config VIDEO_TVP5150
	tristate "Texas Instruments TVP5150 video decoder"
	depends on VIDEO_V4L2 && I2C
	---help---
	  Support for the Texas Instruments TVP5150 video decoder.

	  To compile this driver as a module, choose M here: the
	  module will be called tvp5150.

config VIDEO_TVP7002
	tristate "Texas Instruments TVP7002 video decoder"
	depends on VIDEO_V4L2 && I2C
	---help---
	  Support for the Texas Instruments TVP7002 video decoder.

	  To compile this driver as a module, choose M here: the
	  module will be called tvp7002.

config VIDEO_VPX3220
	tristate "vpx3220a, vpx3216b & vpx3214c video decoders"
	depends on VIDEO_V4L2 && I2C
	---help---
	  Support for VPX322x video decoders.

	  To compile this driver as a module, choose M here: the
	  module will be called vpx3220.

comment "Video and audio decoders"

source "drivers/media/video/cx25840/Kconfig"

comment "MPEG video encoders"

config VIDEO_CX2341X
	tristate "Conexant CX2341x MPEG encoders"
	depends on VIDEO_V4L2 && VIDEO_V4L2_COMMON
	---help---
	  Support for the Conexant CX23416 MPEG encoders
	  and CX23415 MPEG encoder/decoders.

	  This module currently supports the encoding functions only.

	  To compile this driver as a module, choose M here: the
	  module will be called cx2341x.

comment "Video encoders"

config VIDEO_SAA7127
	tristate "Philips SAA7127/9 digital video encoders"
	depends on VIDEO_V4L2 && I2C
	---help---
	  Support for the Philips SAA7127/9 digital video encoders.

	  To compile this driver as a module, choose M here: the
	  module will be called saa7127.

config VIDEO_SAA7185
	tristate "Philips SAA7185 video encoder"
	depends on VIDEO_V4L2 && I2C
	---help---
	  Support for the Philips SAA7185 video encoder.

	  To compile this driver as a module, choose M here: the
	  module will be called saa7185.

config VIDEO_ADV7170
	tristate "Analog Devices ADV7170 video encoder"
	depends on VIDEO_V4L2 && I2C
	---help---
	  Support for the Analog Devices ADV7170 video encoder driver

	  To compile this driver as a module, choose M here: the
	  module will be called adv7170.

config VIDEO_ADV7175
	tristate "Analog Devices ADV7175 video encoder"
	depends on VIDEO_V4L2 && I2C
	---help---
	  Support for the Analog Devices ADV7175 video encoder driver

	  To compile this driver as a module, choose M here: the
	  module will be called adv7175.

config VIDEO_THS7303
	tristate "THS7303 Video Amplifier"
	depends on I2C
	help
	  Support for TI THS7303 video amplifier

	  To compile this driver as a module, choose M here: the
	  module will be called ths7303.

config VIDEO_ADV7343
	tristate "ADV7343 video encoder"
	depends on I2C
	help
	  Support for Analog Devices I2C bus based ADV7343 encoder.

	  To compile this driver as a module, choose M here: the
	  module will be called adv7343.

config VIDEO_AK881X
	tristate "AK8813/AK8814 video encoders"
	depends on I2C
	help
	  Video output driver for AKM AK8813 and AK8814 TV encoders

comment "Video improvement chips"

config VIDEO_UPD64031A
	tristate "NEC Electronics uPD64031A Ghost Reduction"
	depends on VIDEO_V4L2 && I2C
	---help---
	  Support for the NEC Electronics uPD64031A Ghost Reduction
	  video chip. It is most often found in NTSC TV cards made for
	  Japan and is used to reduce the 'ghosting' effect that can
	  be present in analog TV broadcasts.

	  To compile this driver as a module, choose M here: the
	  module will be called upd64031a.

config VIDEO_UPD64083
	tristate "NEC Electronics uPD64083 3-Dimensional Y/C separation"
	depends on VIDEO_V4L2 && I2C
	---help---
	  Support for the NEC Electronics uPD64083 3-Dimensional Y/C
	  separation video chip. It is used to improve the quality of
	  the colors of a composite signal.

	  To compile this driver as a module, choose M here: the
	  module will be called upd64083.

endmenu # encoder / decoder chips

config DISPLAY_DAVINCI_DM646X_EVM
	tristate "DM646x EVM Video Display"
	depends on VIDEO_DEV && MACH_DAVINCI_DM6467_EVM
	select VIDEOBUF_DMA_CONTIG
	select VIDEO_DAVINCI_VPIF
	select VIDEO_ADV7343
	select VIDEO_THS7303
	help
	  Support for DM6467 based display device.

	  To compile this driver as a module, choose M here: the
	  module will be called vpif_display.

config VIDEO_SH_VOU
	tristate "SuperH VOU video output driver"
	depends on VIDEO_DEV && ARCH_SHMOBILE
	select VIDEOBUF_DMA_CONTIG
	help
	  Support for the Video Output Unit (VOU) on SuperH SoCs.

config CAPTURE_DAVINCI_DM646X_EVM
	tristate "DM646x EVM Video Capture"
	depends on VIDEO_DEV && MACH_DAVINCI_DM6467_EVM
	select VIDEOBUF_DMA_CONTIG
	select VIDEO_DAVINCI_VPIF
	help
	  Support for DM6467 based capture device.

	  To compile this driver as a module, choose M here: the
	  module will be called vpif_capture.

config VIDEO_DAVINCI_VPIF
	tristate "DaVinci VPIF Driver"
	depends on DISPLAY_DAVINCI_DM646X_EVM
	help
	  Support for DaVinci VPIF Driver.

	  To compile this driver as a module, choose M here: the
	  module will be called vpif.

config VIDEO_VIVI
	tristate "Virtual Video Driver"
	depends on VIDEO_DEV && VIDEO_V4L2 && !SPARC32 && !SPARC64 && FONTS
	select FONT_8x16
	select VIDEOBUF_VMALLOC
	default n
	---help---
	  Enables a virtual video driver. This device shows a color bar
	  and a timestamp, as a real device would generate by using V4L2
	  api.
	  Say Y here if you want to test video apps or debug V4L devices.
	  In doubt, say N.

config VIDEO_VPSS_SYSTEM
	tristate "VPSS System module driver"
	depends on ARCH_DAVINCI
	help
	  Support for vpss system module for video driver

config VIDEO_VPFE_CAPTURE
	tristate "VPFE Video Capture Driver"
	depends on VIDEO_V4L2 && ARCH_DAVINCI
	select VIDEOBUF_DMA_CONTIG
	help
	  Support for DMXXXX VPFE based frame grabber. This is the
	  common V4L2 module for following DMXXX SoCs from Texas
	  Instruments:- DM6446 & DM355.

	  To compile this driver as a module, choose M here: the
	  module will be called vpfe-capture.

config VIDEO_DM6446_CCDC
	tristate "DM6446 CCDC HW module"
	depends on ARCH_DAVINCI_DM644x && VIDEO_VPFE_CAPTURE
	select VIDEO_VPSS_SYSTEM
	default y
	help
	   Enables DaVinci CCD hw module. DaVinci CCDC hw interfaces
	   with decoder modules such as TVP5146 over BT656 or
	   sensor module such as MT9T001 over a raw interface. This
	   module configures the interface and CCDC/ISIF to do
	   video frame capture from slave decoders.

	   To compile this driver as a module, choose M here: the
	   module will be called vpfe.

config VIDEO_DM355_CCDC
	tristate "DM355 CCDC HW module"
	depends on ARCH_DAVINCI_DM355 && VIDEO_VPFE_CAPTURE
	select VIDEO_VPSS_SYSTEM
	default y
	help
	   Enables DM355 CCD hw module. DM355 CCDC hw interfaces
	   with decoder modules such as TVP5146 over BT656 or
	   sensor module such as MT9T001 over a raw interface. This
	   module configures the interface and CCDC/ISIF to do
	   video frame capture from a slave decoders

	   To compile this driver as a module, choose M here: the
	   module will be called vpfe.

config VIDEO_ISIF
	tristate "ISIF HW module"
	depends on ARCH_DAVINCI_DM365 && VIDEO_VPFE_CAPTURE
	select VIDEO_VPSS_SYSTEM
	default y
	help
	   Enables ISIF hw module. This is the hardware module for
	   configuring ISIF in VPFE to capture Raw Bayer RGB data  from
	   a image sensor or YUV data from a YUV source.

	   To compile this driver as a module, choose M here: the
	   module will be called vpfe.

source "drivers/media/video/omap/Kconfig"

source "drivers/media/video/bt8xx/Kconfig"

config VIDEO_PMS
	tristate "Mediavision Pro Movie Studio Video For Linux"
	depends on ISA && VIDEO_V4L2
	help
	  Say Y if you have such a thing.

	  To compile this driver as a module, choose M here: the
	  module will be called pms.

config VIDEO_BWQCAM
	tristate "Quickcam BW Video For Linux"
<<<<<<< HEAD
	depends on PARPORT && VIDEO_V4L1
	depends on 0
=======
	depends on PARPORT && VIDEO_V4L2
>>>>>>> 8ce655e7
	help
	  Say Y have if you the black and white version of the QuickCam
	  camera. See the next option for the color version.

	  To compile this driver as a module, choose M here: the
	  module will be called bw-qcam.

config VIDEO_CQCAM
	tristate "QuickCam Colour Video For Linux (EXPERIMENTAL)"
<<<<<<< HEAD
	depends on EXPERIMENTAL && PARPORT && VIDEO_V4L1
	depends on 0
=======
	depends on EXPERIMENTAL && PARPORT && VIDEO_V4L2
>>>>>>> 8ce655e7
	help
	  This is the video4linux driver for the colour version of the
	  Connectix QuickCam.  If you have one of these cameras, say Y here,
	  otherwise say N.  This driver does not work with the original
	  monochrome QuickCam, QuickCam VC or QuickClip.  It is also available
	  as a module (c-qcam).
	  Read <file:Documentation/video4linux/CQcam.txt> for more information.

config VIDEO_W9966
	tristate "W9966CF Webcam (FlyCam Supra and others) Video For Linux"
	depends on PARPORT_1284 && PARPORT && VIDEO_V4L2
	depends on 0
	help
	  Video4linux driver for Winbond's w9966 based Webcams.
	  Currently tested with the LifeView FlyCam Supra.
	  If you have one of these cameras, say Y here
	  otherwise say N.
	  This driver is also available as a module (w9966).

	  Check out <file:Documentation/video4linux/w9966.txt> for more
	  information.

config VIDEO_CPIA
	tristate "CPiA Video For Linux (DEPRECATED)"
	depends on VIDEO_V4L1
	default n
	---help---
	  This driver is DEPRECATED please use the gspca cpia1 module
	  instead. Note that you need atleast version 0.6.4 of libv4l for
	  the cpia1 gspca module.

	  This is the video4linux driver for cameras based on Vision's CPiA
	  (Colour Processor Interface ASIC), such as the Creative Labs Video
	  Blaster Webcam II. If you have one of these cameras, say Y here
	  and select parallel port and/or USB lowlevel support below,
	  otherwise say N. This will not work with the Creative Webcam III.

	  Please read <file:Documentation/video4linux/README.cpia> for more
	  information.

	  This driver is also available as a module (cpia).

config VIDEO_CPIA_PP
	tristate "CPiA Parallel Port Lowlevel Support"
	depends on PARPORT_1284 && VIDEO_CPIA && PARPORT
	help
	  This is the lowlevel parallel port support for cameras based on
	  Vision's CPiA (Colour Processor Interface ASIC), such as the
	  Creative Webcam II. If you have the parallel port version of one
	  of these cameras, say Y here, otherwise say N. It is also available
	  as a module (cpia_pp).

config VIDEO_CPIA_USB
	tristate "CPiA USB Lowlevel Support"
	depends on VIDEO_CPIA && USB
	help
	  This is the lowlevel USB support for cameras based on Vision's CPiA
	  (Colour Processor Interface ASIC), such as the Creative Webcam II.
	  If you have the USB version of one of these cameras, say Y here,
	  otherwise say N. This will not work with the Creative Webcam III.
	  It is also available as a module (cpia_usb).

source "drivers/media/video/cpia2/Kconfig"

config VIDEO_SAA5246A
	tristate "SAA5246A, SAA5281 Teletext processor"
	depends on I2C && VIDEO_V4L2
	help
	  Support for I2C bus based teletext using the SAA5246A or SAA5281
	  chip. Useful only if you live in Europe.

	  To compile this driver as a module, choose M here: the
	  module will be called saa5246a.

config VIDEO_SAA5249
	tristate "SAA5249 Teletext processor"
	depends on I2C && VIDEO_V4L2
	help
	  Support for I2C bus based teletext using the SAA5249 chip. At the
	  moment this is only useful on some European WinTV cards.

	  To compile this driver as a module, choose M here: the
	  module will be called saa5249.

config VIDEO_VINO
	tristate "SGI Vino Video For Linux (EXPERIMENTAL)"
	depends on I2C && SGI_IP22 && EXPERIMENTAL && VIDEO_V4L2
	select VIDEO_SAA7191 if VIDEO_HELPER_CHIPS_AUTO
	help
	  Say Y here to build in support for the Vino video input system found
	  on SGI Indy machines.

config VIDEO_STRADIS
	tristate "Stradis 4:2:2 MPEG-2 video driver  (EXPERIMENTAL)"
	depends on EXPERIMENTAL && PCI && VIDEO_V4L1 && VIRT_TO_BUS
	help
	  Say Y here to enable support for the Stradis 4:2:2 MPEG-2 video
	  driver for PCI.  There is a product page at
	  <http://www.stradis.com/>.

source "drivers/media/video/zoran/Kconfig"

config VIDEO_MEYE
	tristate "Sony Vaio Picturebook Motion Eye Video For Linux"
	depends on PCI && SONY_LAPTOP && VIDEO_V4L2
	---help---
	  This is the video4linux driver for the Motion Eye camera found
	  in the Vaio Picturebook laptops. Please read the material in
	  <file:Documentation/video4linux/meye.txt> for more information.

	  If you say Y or M here, you need to say Y or M to "Sony Laptop
	  Extras" in the misc device section.

	  To compile this driver as a module, choose M here: the
	  module will be called meye.

source "drivers/media/video/saa7134/Kconfig"

config VIDEO_MXB
	tristate "Siemens-Nixdorf 'Multimedia eXtension Board'"
	depends on PCI && VIDEO_V4L2 && I2C
	select VIDEO_SAA7146_VV
	select VIDEO_TUNER
	select VIDEO_SAA711X if VIDEO_HELPER_CHIPS_AUTO
	select VIDEO_TDA9840 if VIDEO_HELPER_CHIPS_AUTO
	select VIDEO_TEA6415C if VIDEO_HELPER_CHIPS_AUTO
	select VIDEO_TEA6420 if VIDEO_HELPER_CHIPS_AUTO
	---help---
	  This is a video4linux driver for the 'Multimedia eXtension Board'
	  TV card by Siemens-Nixdorf.

	  To compile this driver as a module, choose M here: the
	  module will be called mxb.

config VIDEO_HEXIUM_ORION
	tristate "Hexium HV-PCI6 and Orion frame grabber"
	depends on PCI && VIDEO_V4L2 && I2C
	select VIDEO_SAA7146_VV
	---help---
	  This is a video4linux driver for the Hexium HV-PCI6 and
	  Orion frame grabber cards by Hexium.

	  To compile this driver as a module, choose M here: the
	  module will be called hexium_orion.

config VIDEO_HEXIUM_GEMINI
	tristate "Hexium Gemini frame grabber"
	depends on PCI && VIDEO_V4L2 && I2C
	select VIDEO_SAA7146_VV
	---help---
	  This is a video4linux driver for the Hexium Gemini frame
	  grabber card by Hexium. Please note that the Gemini Dual
	  card is *not* fully supported.

	  To compile this driver as a module, choose M here: the
	  module will be called hexium_gemini.

source "drivers/media/video/cx88/Kconfig"

source "drivers/media/video/cx23885/Kconfig"

source "drivers/media/video/au0828/Kconfig"

source "drivers/media/video/ivtv/Kconfig"

source "drivers/media/video/cx18/Kconfig"

source "drivers/media/video/saa7164/Kconfig"

config VIDEO_M32R_AR
	tristate "AR devices"
	depends on M32R && VIDEO_V4L2
	---help---
	  This is a video4linux driver for the Renesas AR (Artificial Retina)
	  camera module.

config VIDEO_M32R_AR_M64278
	tristate "AR device with color module M64278(VGA)"
	depends on PLAT_M32700UT
	select VIDEO_M32R_AR
	---help---
	  This is a video4linux driver for the Renesas AR (Artificial
	  Retina) with M64278E-800 camera module.
	  This module supports VGA(640x480 pixels) resolutions.

	  To compile this driver as a module, choose M here: the
	  module will be called arv.

config VIDEO_CAFE_CCIC
	tristate "Marvell 88ALP01 (Cafe) CMOS Camera Controller support"
	depends on PCI && I2C && VIDEO_V4L2
	select VIDEO_OV7670
	---help---
	  This is a video4linux2 driver for the Marvell 88ALP01 integrated
	  CMOS camera controller.  This is the controller found on first-
	  generation OLPC systems.

config SOC_CAMERA
	tristate "SoC camera support"
	depends on VIDEO_V4L2 && HAS_DMA && I2C
	select VIDEOBUF_GEN
	help
	  SoC Camera is a common API to several cameras, not connecting
	  over a bus like PCI or USB. For example some i2c camera connected
	  directly to the data bus of an SoC.

config SOC_CAMERA_MT9M001
	tristate "mt9m001 support"
	depends on SOC_CAMERA && I2C
	select GPIO_PCA953X if MT9M001_PCA9536_SWITCH
	help
	  This driver supports MT9M001 cameras from Micron, monochrome
	  and colour models.

config SOC_CAMERA_MT9M111
	tristate "mt9m111 and mt9m112 support"
	depends on SOC_CAMERA && I2C
	help
	  This driver supports MT9M111 and MT9M112 cameras from Micron

config SOC_CAMERA_MT9T031
	tristate "mt9t031 support"
	depends on SOC_CAMERA && I2C
	help
	  This driver supports MT9T031 cameras from Micron.

config SOC_CAMERA_MT9T112
	tristate "mt9t112 support"
	depends on SOC_CAMERA && I2C
	help
	  This driver supports MT9T112 cameras from Aptina.

config SOC_CAMERA_MT9V022
	tristate "mt9v022 support"
	depends on SOC_CAMERA && I2C
	select GPIO_PCA953X if MT9V022_PCA9536_SWITCH
	help
	  This driver supports MT9V022 cameras from Micron

config SOC_CAMERA_RJ54N1
	tristate "rj54n1cb0c support"
	depends on SOC_CAMERA && I2C
	help
	  This is a rj54n1cb0c video driver

config SOC_CAMERA_TW9910
	tristate "tw9910 support"
	depends on SOC_CAMERA && I2C
	help
	  This is a tw9910 video driver

config SOC_CAMERA_PLATFORM
	tristate "platform camera support"
	depends on SOC_CAMERA
	help
	  This is a generic SoC camera platform driver, useful for testing

config SOC_CAMERA_OV772X
	tristate "ov772x camera support"
	depends on SOC_CAMERA && I2C
	help
	  This is a ov772x camera driver

config SOC_CAMERA_OV9640
	tristate "ov9640 camera support"
	depends on SOC_CAMERA && I2C
	help
	  This is a ov9640 camera driver

config MX1_VIDEO
	bool

config VIDEO_MX1
	tristate "i.MX1/i.MXL CMOS Sensor Interface driver"
	depends on VIDEO_DEV && ARCH_MX1 && SOC_CAMERA
	select FIQ
	select VIDEOBUF_DMA_CONTIG
	select MX1_VIDEO
	---help---
	  This is a v4l2 driver for the i.MX1/i.MXL CMOS Sensor Interface

config MX3_VIDEO
	bool

config VIDEO_MX3
	tristate "i.MX3x Camera Sensor Interface driver"
	depends on VIDEO_DEV && MX3_IPU && SOC_CAMERA
	select VIDEOBUF_DMA_CONTIG
	select MX3_VIDEO
	---help---
	  This is a v4l2 driver for the i.MX3x Camera Sensor Interface

config VIDEO_PXA27x
	tristate "PXA27x Quick Capture Interface driver"
	depends on VIDEO_DEV && PXA27x && SOC_CAMERA
	select VIDEOBUF_DMA_SG
	---help---
	  This is a v4l2 driver for the PXA27x Quick Capture Interface

config VIDEO_SH_MOBILE_CEU
	tristate "SuperH Mobile CEU Interface driver"
	depends on VIDEO_DEV && SOC_CAMERA && HAS_DMA && HAVE_CLK
	select VIDEOBUF_DMA_CONTIG
	---help---
	  This is a v4l2 driver for the SuperH Mobile CEU Interface

config VIDEO_OMAP2
	tristate "OMAP2 Camera Capture Interface driver"
	depends on VIDEO_DEV && ARCH_OMAP2
	select VIDEOBUF_DMA_SG
	---help---
	  This is a v4l2 driver for the TI OMAP2 camera capture interface

#
# USB Multimedia device configuration
#

menuconfig V4L_USB_DRIVERS
	bool "V4L USB devices"
	depends on USB
	default y

if V4L_USB_DRIVERS && USB

source "drivers/media/video/uvc/Kconfig"

source "drivers/media/video/gspca/Kconfig"

source "drivers/media/video/pvrusb2/Kconfig"

source "drivers/media/video/hdpvr/Kconfig"

source "drivers/media/video/em28xx/Kconfig"

source "drivers/media/video/tlg2300/Kconfig"

source "drivers/media/video/cx231xx/Kconfig"

source "drivers/media/video/usbvision/Kconfig"

source "drivers/media/video/usbvideo/Kconfig"

source "drivers/media/video/et61x251/Kconfig"

config VIDEO_OVCAMCHIP
	tristate "OmniVision Camera Chip support (DEPRECATED)"
	depends on I2C && VIDEO_V4L1
	default n
	---help---
	  This driver is DEPRECATED please use the gspca ov519 module
	  instead. Note that for the ov511 / ov518 support of the gspca module
	  you need atleast version 0.6.0 of libv4l and for the w9968cf
	  atleast version 0.6.3 of libv4l.

	  Support for the OmniVision OV6xxx and OV7xxx series of camera chips.
	  This driver is intended to be used with the ov511 and w9968cf USB
	  camera drivers.

	  To compile this driver as a module, choose M here: the
	  module will be called ovcamchip.

config USB_W9968CF
	tristate "USB W996[87]CF JPEG Dual Mode Camera support (DEPRECATED)"
	depends on VIDEO_V4L1 && I2C && VIDEO_OVCAMCHIP
	default n
	---help---
	  This driver is DEPRECATED please use the gspca ov519 module
	  instead. Note that for the w9968cf support of the gspca module
	  you need atleast version 0.6.3 of libv4l.

	  Say Y here if you want support for cameras based on OV681 or
	  Winbond W9967CF/W9968CF JPEG USB Dual Mode Camera Chips.

	  This driver has an optional plugin, which is distributed as a
	  separate module only (released under GPL). It allows to use higher
	  resolutions and framerates, but cannot be included in the official
	  Linux kernel for performance purposes.

	  See <file:Documentation/video4linux/w9968cf.txt> for more info.

	  To compile this driver as a module, choose M here: the
	  module will be called w9968cf.

config USB_OV511
	tristate "USB OV511 Camera support (DEPRECATED)"
	depends on VIDEO_V4L1
	default n
	---help---
	  This driver is DEPRECATED please use the gspca ov519 module
	  instead. Note that for the ov511 / ov518 support of the gspca module
	  you need atleast version 0.6.0 of libv4l.

	  Say Y here if you want to connect this type of camera to your
	  computer's USB port. See <file:Documentation/video4linux/ov511.txt>
	  for more information and for a list of supported cameras.

	  To compile this driver as a module, choose M here: the
	  module will be called ov511.

config USB_SE401
	tristate "USB SE401 Camera support"
	depends on VIDEO_V4L1
	---help---
	  Say Y here if you want to connect this type of camera to your
	  computer's USB port. See <file:Documentation/video4linux/se401.txt>
	  for more information and for a list of supported cameras.

	  To compile this driver as a module, choose M here: the
	  module will be called se401.

source "drivers/media/video/sn9c102/Kconfig"

config USB_STV680
	tristate "USB STV680 (Pencam) Camera support (DEPRECATED)"
	depends on VIDEO_V4L1
	default n
	---help---
	  This driver is DEPRECATED please use the gspca stv0680 module
	  instead. Note that for the gspca stv0680 module you need
	  atleast version 0.6.3 of libv4l.

	  Say Y here if you want to connect this type of camera to your
	  computer's USB port. This includes the Pencam line of cameras.
	  See <file:Documentation/video4linux/stv680.txt> for more information
	  and for a list of supported cameras.

	  To compile this driver as a module, choose M here: the
	  module will be called stv680.

source "drivers/media/video/zc0301/Kconfig"

source "drivers/media/video/pwc/Kconfig"

config USB_ZR364XX
	tristate "USB ZR364XX Camera support"
	depends on VIDEO_V4L2
	select VIDEOBUF_GEN
	select VIDEOBUF_VMALLOC
	---help---
	  Say Y here if you want to connect this type of camera to your
	  computer's USB port.
	  See <file:Documentation/video4linux/zr364xx.txt> for more info
	  and list of supported cameras.

	  To compile this driver as a module, choose M here: the
	  module will be called zr364xx.

config USB_STKWEBCAM
	tristate "USB Syntek DC1125 Camera support"
	depends on VIDEO_V4L2 && EXPERIMENTAL
	---help---
	  Say Y here if you want to use this type of camera.
	  Supported devices are typically found in some Asus laptops,
	  with USB id 174f:a311 and 05e1:0501. Other Syntek cameras
	  may be supported by the stk11xx driver, from which this is
	  derived, see http://stk11xx.sourceforge.net

	  To compile this driver as a module, choose M here: the
	  module will be called stkwebcam.

config USB_S2255
	tristate "USB Sensoray 2255 video capture device"
	depends on VIDEO_V4L2
	select VIDEOBUF_VMALLOC
	default n
	help
	  Say Y here if you want support for the Sensoray 2255 USB device.
	  This driver can be compiled as a module, called s2255drv.

endif # V4L_USB_DRIVERS
endif # VIDEO_CAPTURE_DRIVERS

menuconfig V4L_MEM2MEM_DRIVERS
	bool "Memory-to-memory multimedia devices"
	depends on VIDEO_V4L2
	default n
	---help---
	  Say Y here to enable selecting drivers for V4L devices that
	  use system memory for both source and destination buffers, as opposed
	  to capture and output drivers, which use memory buffers for just
	  one of those.

if V4L_MEM2MEM_DRIVERS

config VIDEO_MEM2MEM_TESTDEV
	tristate "Virtual test device for mem2mem framework"
	depends on VIDEO_DEV && VIDEO_V4L2
	select VIDEOBUF_VMALLOC
	select V4L2_MEM2MEM_DEV
	default n
	---help---
	  This is a virtual test device for the memory-to-memory driver
	  framework.

endif # V4L_MEM2MEM_DRIVERS<|MERGE_RESOLUTION|>--- conflicted
+++ resolved
@@ -646,12 +646,8 @@
 
 config VIDEO_BWQCAM
 	tristate "Quickcam BW Video For Linux"
-<<<<<<< HEAD
-	depends on PARPORT && VIDEO_V4L1
+	depends on PARPORT && VIDEO_V4L2
 	depends on 0
-=======
-	depends on PARPORT && VIDEO_V4L2
->>>>>>> 8ce655e7
 	help
 	  Say Y have if you the black and white version of the QuickCam
 	  camera. See the next option for the color version.
@@ -661,12 +657,8 @@
 
 config VIDEO_CQCAM
 	tristate "QuickCam Colour Video For Linux (EXPERIMENTAL)"
-<<<<<<< HEAD
-	depends on EXPERIMENTAL && PARPORT && VIDEO_V4L1
+	depends on EXPERIMENTAL && PARPORT && VIDEO_V4L2
 	depends on 0
-=======
-	depends on EXPERIMENTAL && PARPORT && VIDEO_V4L2
->>>>>>> 8ce655e7
 	help
 	  This is the video4linux driver for the colour version of the
 	  Connectix QuickCam.  If you have one of these cameras, say Y here,
