/* i915_dma.c -- DMA support for the I915 -*- linux-c -*-
 */
/*
 * Copyright 2003 Tungsten Graphics, Inc., Cedar Park, Texas.
 * All Rights Reserved.
 *
 * Permission is hereby granted, free of charge, to any person obtaining a
 * copy of this software and associated documentation files (the
 * "Software"), to deal in the Software without restriction, including
 * without limitation the rights to use, copy, modify, merge, publish,
 * distribute, sub license, and/or sell copies of the Software, and to
 * permit persons to whom the Software is furnished to do so, subject to
 * the following conditions:
 *
 * The above copyright notice and this permission notice (including the
 * next paragraph) shall be included in all copies or substantial portions
 * of the Software.
 *
 * THE SOFTWARE IS PROVIDED "AS IS", WITHOUT WARRANTY OF ANY KIND, EXPRESS
 * OR IMPLIED, INCLUDING BUT NOT LIMITED TO THE WARRANTIES OF
 * MERCHANTABILITY, FITNESS FOR A PARTICULAR PURPOSE AND NON-INFRINGEMENT.
 * IN NO EVENT SHALL TUNGSTEN GRAPHICS AND/OR ITS SUPPLIERS BE LIABLE FOR
 * ANY CLAIM, DAMAGES OR OTHER LIABILITY, WHETHER IN AN ACTION OF CONTRACT,
 * TORT OR OTHERWISE, ARISING FROM, OUT OF OR IN CONNECTION WITH THE
 * SOFTWARE OR THE USE OR OTHER DEALINGS IN THE SOFTWARE.
 *
 */

#include "drmP.h"
#include "drm.h"
#include "drm_crtc_helper.h"
#include "drm_fb_helper.h"
#include "intel_drv.h"
#include "i915_drm.h"
#include "i915_drv.h"
#include "i915_trace.h"
#include <linux/vgaarb.h>
#include <linux/acpi.h>
#include <linux/pnp.h>
#include <linux/vga_switcheroo.h>
#include <linux/slab.h>

/**
 * Sets up the hardware status page for devices that need a physical address
 * in the register.
 */
static int i915_init_phys_hws(struct drm_device *dev)
{
	drm_i915_private_t *dev_priv = dev->dev_private;
	/* Program Hardware Status Page */
	dev_priv->status_page_dmah =
		drm_pci_alloc(dev, PAGE_SIZE, PAGE_SIZE);

	if (!dev_priv->status_page_dmah) {
		DRM_ERROR("Can not allocate hardware status page\n");
		return -ENOMEM;
	}
	dev_priv->render_ring.status_page.page_addr
		= dev_priv->status_page_dmah->vaddr;
	dev_priv->dma_status_page = dev_priv->status_page_dmah->busaddr;

	memset(dev_priv->render_ring.status_page.page_addr, 0, PAGE_SIZE);

	if (IS_I965G(dev))
		dev_priv->dma_status_page |= (dev_priv->dma_status_page >> 28) &
					     0xf0;

	I915_WRITE(HWS_PGA, dev_priv->dma_status_page);
	DRM_DEBUG_DRIVER("Enabled hardware status page\n");
	return 0;
}

/**
 * Frees the hardware status page, whether it's a physical address or a virtual
 * address set up by the X Server.
 */
static void i915_free_hws(struct drm_device *dev)
{
	drm_i915_private_t *dev_priv = dev->dev_private;
	if (dev_priv->status_page_dmah) {
		drm_pci_free(dev, dev_priv->status_page_dmah);
		dev_priv->status_page_dmah = NULL;
	}

	if (dev_priv->render_ring.status_page.gfx_addr) {
		dev_priv->render_ring.status_page.gfx_addr = 0;
		drm_core_ioremapfree(&dev_priv->hws_map, dev);
	}

	/* Need to rewrite hardware status page */
	I915_WRITE(HWS_PGA, 0x1ffff000);
}

void i915_kernel_lost_context(struct drm_device * dev)
{
	drm_i915_private_t *dev_priv = dev->dev_private;
	struct drm_i915_master_private *master_priv;
	struct intel_ring_buffer *ring = &dev_priv->render_ring;

	/*
	 * We should never lose context on the ring with modesetting
	 * as we don't expose it to userspace
	 */
	if (drm_core_check_feature(dev, DRIVER_MODESET))
		return;

	ring->head = I915_READ(PRB0_HEAD) & HEAD_ADDR;
	ring->tail = I915_READ(PRB0_TAIL) & TAIL_ADDR;
	ring->space = ring->head - (ring->tail + 8);
	if (ring->space < 0)
		ring->space += ring->size;

	if (!dev->primary->master)
		return;

	master_priv = dev->primary->master->driver_priv;
	if (ring->head == ring->tail && master_priv->sarea_priv)
		master_priv->sarea_priv->perf_boxes |= I915_BOX_RING_EMPTY;
}

static int i915_dma_cleanup(struct drm_device * dev)
{
	drm_i915_private_t *dev_priv = dev->dev_private;
	/* Make sure interrupts are disabled here because the uninstall ioctl
	 * may not have been called from userspace and after dev_private
	 * is freed, it's too late.
	 */
	if (dev->irq_enabled)
		drm_irq_uninstall(dev);

	mutex_lock(&dev->struct_mutex);
	intel_cleanup_ring_buffer(dev, &dev_priv->render_ring);
	if (HAS_BSD(dev))
		intel_cleanup_ring_buffer(dev, &dev_priv->bsd_ring);
	mutex_unlock(&dev->struct_mutex);

	/* Clear the HWS virtual address at teardown */
	if (I915_NEED_GFX_HWS(dev))
		i915_free_hws(dev);

	return 0;
}

static int i915_initialize(struct drm_device * dev, drm_i915_init_t * init)
{
	drm_i915_private_t *dev_priv = dev->dev_private;
	struct drm_i915_master_private *master_priv = dev->primary->master->driver_priv;

	master_priv->sarea = drm_getsarea(dev);
	if (master_priv->sarea) {
		master_priv->sarea_priv = (drm_i915_sarea_t *)
			((u8 *)master_priv->sarea->handle + init->sarea_priv_offset);
	} else {
		DRM_DEBUG_DRIVER("sarea not found assuming DRI2 userspace\n");
	}

	if (init->ring_size != 0) {
		if (dev_priv->render_ring.gem_object != NULL) {
			i915_dma_cleanup(dev);
			DRM_ERROR("Client tried to initialize ringbuffer in "
				  "GEM mode\n");
			return -EINVAL;
		}

		dev_priv->render_ring.size = init->ring_size;

		dev_priv->render_ring.map.offset = init->ring_start;
		dev_priv->render_ring.map.size = init->ring_size;
		dev_priv->render_ring.map.type = 0;
		dev_priv->render_ring.map.flags = 0;
		dev_priv->render_ring.map.mtrr = 0;

		drm_core_ioremap_wc(&dev_priv->render_ring.map, dev);

		if (dev_priv->render_ring.map.handle == NULL) {
			i915_dma_cleanup(dev);
			DRM_ERROR("can not ioremap virtual address for"
				  " ring buffer\n");
			return -ENOMEM;
		}
	}

	dev_priv->render_ring.virtual_start = dev_priv->render_ring.map.handle;

	dev_priv->cpp = init->cpp;
	dev_priv->back_offset = init->back_offset;
	dev_priv->front_offset = init->front_offset;
	dev_priv->current_page = 0;
	if (master_priv->sarea_priv)
		master_priv->sarea_priv->pf_current_page = 0;

	/* Allow hardware batchbuffers unless told otherwise.
	 */
	dev_priv->allow_batchbuffer = 1;

	return 0;
}

static int i915_dma_resume(struct drm_device * dev)
{
	drm_i915_private_t *dev_priv = (drm_i915_private_t *) dev->dev_private;

	struct intel_ring_buffer *ring;
	DRM_DEBUG_DRIVER("%s\n", __func__);

	ring = &dev_priv->render_ring;

	if (ring->map.handle == NULL) {
		DRM_ERROR("can not ioremap virtual address for"
			  " ring buffer\n");
		return -ENOMEM;
	}

	/* Program Hardware Status Page */
	if (!ring->status_page.page_addr) {
		DRM_ERROR("Can not find hardware status page\n");
		return -EINVAL;
	}
	DRM_DEBUG_DRIVER("hw status page @ %p\n",
				ring->status_page.page_addr);
	if (ring->status_page.gfx_addr != 0)
		ring->setup_status_page(dev, ring);
	else
		I915_WRITE(HWS_PGA, dev_priv->dma_status_page);

	DRM_DEBUG_DRIVER("Enabled hardware status page\n");

	return 0;
}

static int i915_dma_init(struct drm_device *dev, void *data,
			 struct drm_file *file_priv)
{
	drm_i915_init_t *init = data;
	int retcode = 0;

	switch (init->func) {
	case I915_INIT_DMA:
		retcode = i915_initialize(dev, init);
		break;
	case I915_CLEANUP_DMA:
		retcode = i915_dma_cleanup(dev);
		break;
	case I915_RESUME_DMA:
		retcode = i915_dma_resume(dev);
		break;
	default:
		retcode = -EINVAL;
		break;
	}

	return retcode;
}

/* Implement basically the same security restrictions as hardware does
 * for MI_BATCH_NON_SECURE.  These can be made stricter at any time.
 *
 * Most of the calculations below involve calculating the size of a
 * particular instruction.  It's important to get the size right as
 * that tells us where the next instruction to check is.  Any illegal
 * instruction detected will be given a size of zero, which is a
 * signal to abort the rest of the buffer.
 */
static int do_validate_cmd(int cmd)
{
	switch (((cmd >> 29) & 0x7)) {
	case 0x0:
		switch ((cmd >> 23) & 0x3f) {
		case 0x0:
			return 1;	/* MI_NOOP */
		case 0x4:
			return 1;	/* MI_FLUSH */
		default:
			return 0;	/* disallow everything else */
		}
		break;
	case 0x1:
		return 0;	/* reserved */
	case 0x2:
		return (cmd & 0xff) + 2;	/* 2d commands */
	case 0x3:
		if (((cmd >> 24) & 0x1f) <= 0x18)
			return 1;

		switch ((cmd >> 24) & 0x1f) {
		case 0x1c:
			return 1;
		case 0x1d:
			switch ((cmd >> 16) & 0xff) {
			case 0x3:
				return (cmd & 0x1f) + 2;
			case 0x4:
				return (cmd & 0xf) + 2;
			default:
				return (cmd & 0xffff) + 2;
			}
		case 0x1e:
			if (cmd & (1 << 23))
				return (cmd & 0xffff) + 1;
			else
				return 1;
		case 0x1f:
			if ((cmd & (1 << 23)) == 0)	/* inline vertices */
				return (cmd & 0x1ffff) + 2;
			else if (cmd & (1 << 17))	/* indirect random */
				if ((cmd & 0xffff) == 0)
					return 0;	/* unknown length, too hard */
				else
					return (((cmd & 0xffff) + 1) / 2) + 1;
			else
				return 2;	/* indirect sequential */
		default:
			return 0;
		}
	default:
		return 0;
	}

	return 0;
}

static int validate_cmd(int cmd)
{
	int ret = do_validate_cmd(cmd);

/*	printk("validate_cmd( %x ): %d\n", cmd, ret); */

	return ret;
}

static int i915_emit_cmds(struct drm_device * dev, int *buffer, int dwords)
{
	drm_i915_private_t *dev_priv = dev->dev_private;
	int i;

	if ((dwords+1) * sizeof(int) >= dev_priv->render_ring.size - 8)
		return -EINVAL;

	BEGIN_LP_RING((dwords+1)&~1);

	for (i = 0; i < dwords;) {
		int cmd, sz;

		cmd = buffer[i];

		if ((sz = validate_cmd(cmd)) == 0 || i + sz > dwords)
			return -EINVAL;

		OUT_RING(cmd);

		while (++i, --sz) {
			OUT_RING(buffer[i]);
		}
	}

	if (dwords & 1)
		OUT_RING(0);

	ADVANCE_LP_RING();

	return 0;
}

int
i915_emit_box(struct drm_device *dev,
	      struct drm_clip_rect *boxes,
	      int i, int DR1, int DR4)
{
	struct drm_clip_rect box = boxes[i];

	if (box.y2 <= box.y1 || box.x2 <= box.x1 || box.y2 <= 0 || box.x2 <= 0) {
		DRM_ERROR("Bad box %d,%d..%d,%d\n",
			  box.x1, box.y1, box.x2, box.y2);
		return -EINVAL;
	}

	if (IS_I965G(dev)) {
		BEGIN_LP_RING(4);
		OUT_RING(GFX_OP_DRAWRECT_INFO_I965);
		OUT_RING((box.x1 & 0xffff) | (box.y1 << 16));
		OUT_RING(((box.x2 - 1) & 0xffff) | ((box.y2 - 1) << 16));
		OUT_RING(DR4);
		ADVANCE_LP_RING();
	} else {
		BEGIN_LP_RING(6);
		OUT_RING(GFX_OP_DRAWRECT_INFO);
		OUT_RING(DR1);
		OUT_RING((box.x1 & 0xffff) | (box.y1 << 16));
		OUT_RING(((box.x2 - 1) & 0xffff) | ((box.y2 - 1) << 16));
		OUT_RING(DR4);
		OUT_RING(0);
		ADVANCE_LP_RING();
	}

	return 0;
}

/* XXX: Emitting the counter should really be moved to part of the IRQ
 * emit. For now, do it in both places:
 */

static void i915_emit_breadcrumb(struct drm_device *dev)
{
	drm_i915_private_t *dev_priv = dev->dev_private;
	struct drm_i915_master_private *master_priv = dev->primary->master->driver_priv;

	dev_priv->counter++;
	if (dev_priv->counter > 0x7FFFFFFFUL)
		dev_priv->counter = 0;
	if (master_priv->sarea_priv)
		master_priv->sarea_priv->last_enqueue = dev_priv->counter;

	BEGIN_LP_RING(4);
	OUT_RING(MI_STORE_DWORD_INDEX);
	OUT_RING(I915_BREADCRUMB_INDEX << MI_STORE_DWORD_INDEX_SHIFT);
	OUT_RING(dev_priv->counter);
	OUT_RING(0);
	ADVANCE_LP_RING();
}

static int i915_dispatch_cmdbuffer(struct drm_device * dev,
				   drm_i915_cmdbuffer_t *cmd,
				   struct drm_clip_rect *cliprects,
				   void *cmdbuf)
{
	int nbox = cmd->num_cliprects;
	int i = 0, count, ret;

	if (cmd->sz & 0x3) {
		DRM_ERROR("alignment");
		return -EINVAL;
	}

	i915_kernel_lost_context(dev);

	count = nbox ? nbox : 1;

	for (i = 0; i < count; i++) {
		if (i < nbox) {
			ret = i915_emit_box(dev, cliprects, i,
					    cmd->DR1, cmd->DR4);
			if (ret)
				return ret;
		}

		ret = i915_emit_cmds(dev, cmdbuf, cmd->sz / 4);
		if (ret)
			return ret;
	}

	i915_emit_breadcrumb(dev);
	return 0;
}

static int i915_dispatch_batchbuffer(struct drm_device * dev,
				     drm_i915_batchbuffer_t * batch,
				     struct drm_clip_rect *cliprects)
{
	int nbox = batch->num_cliprects;
	int i = 0, count;

	if ((batch->start | batch->used) & 0x7) {
		DRM_ERROR("alignment");
		return -EINVAL;
	}

	i915_kernel_lost_context(dev);

	count = nbox ? nbox : 1;

	for (i = 0; i < count; i++) {
		if (i < nbox) {
			int ret = i915_emit_box(dev, cliprects, i,
						batch->DR1, batch->DR4);
			if (ret)
				return ret;
		}

		if (!IS_I830(dev) && !IS_845G(dev)) {
			BEGIN_LP_RING(2);
			if (IS_I965G(dev)) {
				OUT_RING(MI_BATCH_BUFFER_START | (2 << 6) | MI_BATCH_NON_SECURE_I965);
				OUT_RING(batch->start);
			} else {
				OUT_RING(MI_BATCH_BUFFER_START | (2 << 6));
				OUT_RING(batch->start | MI_BATCH_NON_SECURE);
			}
			ADVANCE_LP_RING();
		} else {
			BEGIN_LP_RING(4);
			OUT_RING(MI_BATCH_BUFFER);
			OUT_RING(batch->start | MI_BATCH_NON_SECURE);
			OUT_RING(batch->start + batch->used - 4);
			OUT_RING(0);
			ADVANCE_LP_RING();
		}
	}

	i915_emit_breadcrumb(dev);

	return 0;
}

static int i915_dispatch_flip(struct drm_device * dev)
{
	drm_i915_private_t *dev_priv = dev->dev_private;
	struct drm_i915_master_private *master_priv =
		dev->primary->master->driver_priv;

	if (!master_priv->sarea_priv)
		return -EINVAL;

	DRM_DEBUG_DRIVER("%s: page=%d pfCurrentPage=%d\n",
			  __func__,
			 dev_priv->current_page,
			 master_priv->sarea_priv->pf_current_page);

	i915_kernel_lost_context(dev);

	BEGIN_LP_RING(2);
	OUT_RING(MI_FLUSH | MI_READ_FLUSH);
	OUT_RING(0);
	ADVANCE_LP_RING();

	BEGIN_LP_RING(6);
	OUT_RING(CMD_OP_DISPLAYBUFFER_INFO | ASYNC_FLIP);
	OUT_RING(0);
	if (dev_priv->current_page == 0) {
		OUT_RING(dev_priv->back_offset);
		dev_priv->current_page = 1;
	} else {
		OUT_RING(dev_priv->front_offset);
		dev_priv->current_page = 0;
	}
	OUT_RING(0);
	ADVANCE_LP_RING();

	BEGIN_LP_RING(2);
	OUT_RING(MI_WAIT_FOR_EVENT | MI_WAIT_FOR_PLANE_A_FLIP);
	OUT_RING(0);
	ADVANCE_LP_RING();

	master_priv->sarea_priv->last_enqueue = dev_priv->counter++;

	BEGIN_LP_RING(4);
	OUT_RING(MI_STORE_DWORD_INDEX);
	OUT_RING(I915_BREADCRUMB_INDEX << MI_STORE_DWORD_INDEX_SHIFT);
	OUT_RING(dev_priv->counter);
	OUT_RING(0);
	ADVANCE_LP_RING();

	master_priv->sarea_priv->pf_current_page = dev_priv->current_page;
	return 0;
}

static int i915_quiescent(struct drm_device * dev)
{
	drm_i915_private_t *dev_priv = dev->dev_private;

	i915_kernel_lost_context(dev);
	return intel_wait_ring_buffer(dev, &dev_priv->render_ring,
				      dev_priv->render_ring.size - 8);
}

static int i915_flush_ioctl(struct drm_device *dev, void *data,
			    struct drm_file *file_priv)
{
	int ret;

	RING_LOCK_TEST_WITH_RETURN(dev, file_priv);

	mutex_lock(&dev->struct_mutex);
	ret = i915_quiescent(dev);
	mutex_unlock(&dev->struct_mutex);

	return ret;
}

static int i915_batchbuffer(struct drm_device *dev, void *data,
			    struct drm_file *file_priv)
{
	drm_i915_private_t *dev_priv = (drm_i915_private_t *) dev->dev_private;
	struct drm_i915_master_private *master_priv = dev->primary->master->driver_priv;
	drm_i915_sarea_t *sarea_priv = (drm_i915_sarea_t *)
	    master_priv->sarea_priv;
	drm_i915_batchbuffer_t *batch = data;
	int ret;
	struct drm_clip_rect *cliprects = NULL;

	if (!dev_priv->allow_batchbuffer) {
		DRM_ERROR("Batchbuffer ioctl disabled\n");
		return -EINVAL;
	}

	DRM_DEBUG_DRIVER("i915 batchbuffer, start %x used %d cliprects %d\n",
			batch->start, batch->used, batch->num_cliprects);

	RING_LOCK_TEST_WITH_RETURN(dev, file_priv);

	if (batch->num_cliprects < 0)
		return -EINVAL;

	if (batch->num_cliprects) {
		cliprects = kcalloc(batch->num_cliprects,
				    sizeof(struct drm_clip_rect),
				    GFP_KERNEL);
		if (cliprects == NULL)
			return -ENOMEM;

		ret = copy_from_user(cliprects, batch->cliprects,
				     batch->num_cliprects *
				     sizeof(struct drm_clip_rect));
		if (ret != 0)
			goto fail_free;
	}

	mutex_lock(&dev->struct_mutex);
	ret = i915_dispatch_batchbuffer(dev, batch, cliprects);
	mutex_unlock(&dev->struct_mutex);

	if (sarea_priv)
		sarea_priv->last_dispatch = READ_BREADCRUMB(dev_priv);

fail_free:
	kfree(cliprects);

	return ret;
}

static int i915_cmdbuffer(struct drm_device *dev, void *data,
			  struct drm_file *file_priv)
{
	drm_i915_private_t *dev_priv = (drm_i915_private_t *) dev->dev_private;
	struct drm_i915_master_private *master_priv = dev->primary->master->driver_priv;
	drm_i915_sarea_t *sarea_priv = (drm_i915_sarea_t *)
	    master_priv->sarea_priv;
	drm_i915_cmdbuffer_t *cmdbuf = data;
	struct drm_clip_rect *cliprects = NULL;
	void *batch_data;
	int ret;

	DRM_DEBUG_DRIVER("i915 cmdbuffer, buf %p sz %d cliprects %d\n",
			cmdbuf->buf, cmdbuf->sz, cmdbuf->num_cliprects);

	RING_LOCK_TEST_WITH_RETURN(dev, file_priv);

	if (cmdbuf->num_cliprects < 0)
		return -EINVAL;

	batch_data = kmalloc(cmdbuf->sz, GFP_KERNEL);
	if (batch_data == NULL)
		return -ENOMEM;

	ret = copy_from_user(batch_data, cmdbuf->buf, cmdbuf->sz);
	if (ret != 0)
		goto fail_batch_free;

	if (cmdbuf->num_cliprects) {
		cliprects = kcalloc(cmdbuf->num_cliprects,
				    sizeof(struct drm_clip_rect), GFP_KERNEL);
		if (cliprects == NULL) {
			ret = -ENOMEM;
			goto fail_batch_free;
		}

		ret = copy_from_user(cliprects, cmdbuf->cliprects,
				     cmdbuf->num_cliprects *
				     sizeof(struct drm_clip_rect));
		if (ret != 0)
			goto fail_clip_free;
	}

	mutex_lock(&dev->struct_mutex);
	ret = i915_dispatch_cmdbuffer(dev, cmdbuf, cliprects, batch_data);
	mutex_unlock(&dev->struct_mutex);
	if (ret) {
		DRM_ERROR("i915_dispatch_cmdbuffer failed\n");
		goto fail_clip_free;
	}

	if (sarea_priv)
		sarea_priv->last_dispatch = READ_BREADCRUMB(dev_priv);

fail_clip_free:
	kfree(cliprects);
fail_batch_free:
	kfree(batch_data);

	return ret;
}

static int i915_flip_bufs(struct drm_device *dev, void *data,
			  struct drm_file *file_priv)
{
	int ret;

	DRM_DEBUG_DRIVER("%s\n", __func__);

	RING_LOCK_TEST_WITH_RETURN(dev, file_priv);

	mutex_lock(&dev->struct_mutex);
	ret = i915_dispatch_flip(dev);
	mutex_unlock(&dev->struct_mutex);

	return ret;
}

static int i915_getparam(struct drm_device *dev, void *data,
			 struct drm_file *file_priv)
{
	drm_i915_private_t *dev_priv = dev->dev_private;
	drm_i915_getparam_t *param = data;
	int value;

	if (!dev_priv) {
		DRM_ERROR("called with no initialization\n");
		return -EINVAL;
	}

	switch (param->param) {
	case I915_PARAM_IRQ_ACTIVE:
		value = dev->pdev->irq ? 1 : 0;
		break;
	case I915_PARAM_ALLOW_BATCHBUFFER:
		value = dev_priv->allow_batchbuffer ? 1 : 0;
		break;
	case I915_PARAM_LAST_DISPATCH:
		value = READ_BREADCRUMB(dev_priv);
		break;
	case I915_PARAM_CHIPSET_ID:
		value = dev->pci_device;
		break;
	case I915_PARAM_HAS_GEM:
		value = dev_priv->has_gem;
		break;
	case I915_PARAM_NUM_FENCES_AVAIL:
		value = dev_priv->num_fence_regs - dev_priv->fence_reg_start;
		break;
	case I915_PARAM_HAS_OVERLAY:
		value = dev_priv->overlay ? 1 : 0;
		break;
	case I915_PARAM_HAS_PAGEFLIPPING:
		value = 1;
		break;
	case I915_PARAM_HAS_EXECBUF2:
		/* depends on GEM */
		value = dev_priv->has_gem;
		break;
	case I915_PARAM_HAS_BSD:
		value = HAS_BSD(dev);
		break;
	default:
		DRM_DEBUG_DRIVER("Unknown parameter %d\n",
				 param->param);
		return -EINVAL;
	}

	if (DRM_COPY_TO_USER(param->value, &value, sizeof(int))) {
		DRM_ERROR("DRM_COPY_TO_USER failed\n");
		return -EFAULT;
	}

	return 0;
}

static int i915_setparam(struct drm_device *dev, void *data,
			 struct drm_file *file_priv)
{
	drm_i915_private_t *dev_priv = dev->dev_private;
	drm_i915_setparam_t *param = data;

	if (!dev_priv) {
		DRM_ERROR("called with no initialization\n");
		return -EINVAL;
	}

	switch (param->param) {
	case I915_SETPARAM_USE_MI_BATCHBUFFER_START:
		break;
	case I915_SETPARAM_TEX_LRU_LOG_GRANULARITY:
		dev_priv->tex_lru_log_granularity = param->value;
		break;
	case I915_SETPARAM_ALLOW_BATCHBUFFER:
		dev_priv->allow_batchbuffer = param->value;
		break;
	case I915_SETPARAM_NUM_USED_FENCES:
		if (param->value > dev_priv->num_fence_regs ||
		    param->value < 0)
			return -EINVAL;
		/* Userspace can use first N regs */
		dev_priv->fence_reg_start = param->value;
		break;
	default:
		DRM_DEBUG_DRIVER("unknown parameter %d\n",
					param->param);
		return -EINVAL;
	}

	return 0;
}

static int i915_set_status_page(struct drm_device *dev, void *data,
				struct drm_file *file_priv)
{
	drm_i915_private_t *dev_priv = dev->dev_private;
	drm_i915_hws_addr_t *hws = data;
	struct intel_ring_buffer *ring = &dev_priv->render_ring;

	if (!I915_NEED_GFX_HWS(dev))
		return -EINVAL;

	if (!dev_priv) {
		DRM_ERROR("called with no initialization\n");
		return -EINVAL;
	}

	if (drm_core_check_feature(dev, DRIVER_MODESET)) {
		WARN(1, "tried to set status page when mode setting active\n");
		return 0;
	}

	DRM_DEBUG_DRIVER("set status page addr 0x%08x\n", (u32)hws->addr);

	ring->status_page.gfx_addr = hws->addr & (0x1ffff<<12);

	dev_priv->hws_map.offset = dev->agp->base + hws->addr;
	dev_priv->hws_map.size = 4*1024;
	dev_priv->hws_map.type = 0;
	dev_priv->hws_map.flags = 0;
	dev_priv->hws_map.mtrr = 0;

	drm_core_ioremap_wc(&dev_priv->hws_map, dev);
	if (dev_priv->hws_map.handle == NULL) {
		i915_dma_cleanup(dev);
		ring->status_page.gfx_addr = 0;
		DRM_ERROR("can not ioremap virtual address for"
				" G33 hw status page\n");
		return -ENOMEM;
	}
	ring->status_page.page_addr = dev_priv->hws_map.handle;
	memset(ring->status_page.page_addr, 0, PAGE_SIZE);
	I915_WRITE(HWS_PGA, ring->status_page.gfx_addr);

	DRM_DEBUG_DRIVER("load hws HWS_PGA with gfx mem 0x%x\n",
			 ring->status_page.gfx_addr);
	DRM_DEBUG_DRIVER("load hws at %p\n",
			 ring->status_page.page_addr);
	return 0;
}

static int i915_get_bridge_dev(struct drm_device *dev)
{
	struct drm_i915_private *dev_priv = dev->dev_private;

	dev_priv->bridge_dev = pci_get_bus_and_slot(0, PCI_DEVFN(0,0));
	if (!dev_priv->bridge_dev) {
		DRM_ERROR("bridge device not found\n");
		return -1;
	}
	return 0;
}

#define MCHBAR_I915 0x44
#define MCHBAR_I965 0x48
#define MCHBAR_SIZE (4*4096)

#define DEVEN_REG 0x54
#define   DEVEN_MCHBAR_EN (1 << 28)

/* Allocate space for the MCH regs if needed, return nonzero on error */
static int
intel_alloc_mchbar_resource(struct drm_device *dev)
{
	drm_i915_private_t *dev_priv = dev->dev_private;
	int reg = IS_I965G(dev) ? MCHBAR_I965 : MCHBAR_I915;
	u32 temp_lo, temp_hi = 0;
	u64 mchbar_addr;
	int ret = 0;

	if (IS_I965G(dev))
		pci_read_config_dword(dev_priv->bridge_dev, reg + 4, &temp_hi);
	pci_read_config_dword(dev_priv->bridge_dev, reg, &temp_lo);
	mchbar_addr = ((u64)temp_hi << 32) | temp_lo;

	/* If ACPI doesn't have it, assume we need to allocate it ourselves */
#ifdef CONFIG_PNP
	if (mchbar_addr &&
	    pnp_range_reserved(mchbar_addr, mchbar_addr + MCHBAR_SIZE)) {
		ret = 0;
		goto out;
	}
#endif

	/* Get some space for it */
	ret = pci_bus_alloc_resource(dev_priv->bridge_dev->bus, &dev_priv->mch_res,
				     MCHBAR_SIZE, MCHBAR_SIZE,
				     PCIBIOS_MIN_MEM,
				     0,   pcibios_align_resource,
				     dev_priv->bridge_dev);
	if (ret) {
		DRM_DEBUG_DRIVER("failed bus alloc: %d\n", ret);
		dev_priv->mch_res.start = 0;
		goto out;
	}

	if (IS_I965G(dev))
		pci_write_config_dword(dev_priv->bridge_dev, reg + 4,
				       upper_32_bits(dev_priv->mch_res.start));

	pci_write_config_dword(dev_priv->bridge_dev, reg,
			       lower_32_bits(dev_priv->mch_res.start));
out:
	return ret;
}

/* Setup MCHBAR if possible, return true if we should disable it again */
static void
intel_setup_mchbar(struct drm_device *dev)
{
	drm_i915_private_t *dev_priv = dev->dev_private;
	int mchbar_reg = IS_I965G(dev) ? MCHBAR_I965 : MCHBAR_I915;
	u32 temp;
	bool enabled;

	dev_priv->mchbar_need_disable = false;

	if (IS_I915G(dev) || IS_I915GM(dev)) {
		pci_read_config_dword(dev_priv->bridge_dev, DEVEN_REG, &temp);
		enabled = !!(temp & DEVEN_MCHBAR_EN);
	} else {
		pci_read_config_dword(dev_priv->bridge_dev, mchbar_reg, &temp);
		enabled = temp & 1;
	}

	/* If it's already enabled, don't have to do anything */
	if (enabled)
		return;

	if (intel_alloc_mchbar_resource(dev))
		return;

	dev_priv->mchbar_need_disable = true;

	/* Space is allocated or reserved, so enable it. */
	if (IS_I915G(dev) || IS_I915GM(dev)) {
		pci_write_config_dword(dev_priv->bridge_dev, DEVEN_REG,
				       temp | DEVEN_MCHBAR_EN);
	} else {
		pci_read_config_dword(dev_priv->bridge_dev, mchbar_reg, &temp);
		pci_write_config_dword(dev_priv->bridge_dev, mchbar_reg, temp | 1);
	}
}

static void
intel_teardown_mchbar(struct drm_device *dev)
{
	drm_i915_private_t *dev_priv = dev->dev_private;
	int mchbar_reg = IS_I965G(dev) ? MCHBAR_I965 : MCHBAR_I915;
	u32 temp;

	if (dev_priv->mchbar_need_disable) {
		if (IS_I915G(dev) || IS_I915GM(dev)) {
			pci_read_config_dword(dev_priv->bridge_dev, DEVEN_REG, &temp);
			temp &= ~DEVEN_MCHBAR_EN;
			pci_write_config_dword(dev_priv->bridge_dev, DEVEN_REG, temp);
		} else {
			pci_read_config_dword(dev_priv->bridge_dev, mchbar_reg, &temp);
			temp &= ~1;
			pci_write_config_dword(dev_priv->bridge_dev, mchbar_reg, temp);
		}
	}

	if (dev_priv->mch_res.start)
		release_resource(&dev_priv->mch_res);
}

/**
 * i915_probe_agp - get AGP bootup configuration
 * @pdev: PCI device
 * @aperture_size: returns AGP aperture configured size
 * @preallocated_size: returns size of BIOS preallocated AGP space
 *
 * Since Intel integrated graphics are UMA, the BIOS has to set aside
 * some RAM for the framebuffer at early boot.  This code figures out
 * how much was set aside so we can use it for our own purposes.
 */
static int i915_probe_agp(struct drm_device *dev, uint32_t *aperture_size,
			  uint32_t *preallocated_size,
			  uint32_t *start)
{
	struct drm_i915_private *dev_priv = dev->dev_private;
	u16 tmp = 0;
	unsigned long overhead;
	unsigned long stolen;

	/* Get the fb aperture size and "stolen" memory amount. */
	pci_read_config_word(dev_priv->bridge_dev, INTEL_GMCH_CTRL, &tmp);

	*aperture_size = 1024 * 1024;
	*preallocated_size = 1024 * 1024;

	switch (dev->pdev->device) {
	case PCI_DEVICE_ID_INTEL_82830_CGC:
	case PCI_DEVICE_ID_INTEL_82845G_IG:
	case PCI_DEVICE_ID_INTEL_82855GM_IG:
	case PCI_DEVICE_ID_INTEL_82865_IG:
		if ((tmp & INTEL_GMCH_MEM_MASK) == INTEL_GMCH_MEM_64M)
			*aperture_size *= 64;
		else
			*aperture_size *= 128;
		break;
	default:
		/* 9xx supports large sizes, just look at the length */
		*aperture_size = pci_resource_len(dev->pdev, 2);
		break;
	}

	/*
	 * Some of the preallocated space is taken by the GTT
	 * and popup.  GTT is 1K per MB of aperture size, and popup is 4K.
	 */
	if (IS_G4X(dev) || IS_PINEVIEW(dev) || IS_IRONLAKE(dev) || IS_GEN6(dev))
		overhead = 4096;
	else
		overhead = (*aperture_size / 1024) + 4096;

	if (IS_GEN6(dev)) {
		/* SNB has memory control reg at 0x50.w */
		pci_read_config_word(dev->pdev, SNB_GMCH_CTRL, &tmp);

		switch (tmp & SNB_GMCH_GMS_STOLEN_MASK) {
		case INTEL_855_GMCH_GMS_DISABLED:
			DRM_ERROR("video memory is disabled\n");
			return -1;
		case SNB_GMCH_GMS_STOLEN_32M:
			stolen = 32 * 1024 * 1024;
			break;
		case SNB_GMCH_GMS_STOLEN_64M:
			stolen = 64 * 1024 * 1024;
			break;
		case SNB_GMCH_GMS_STOLEN_96M:
			stolen = 96 * 1024 * 1024;
			break;
		case SNB_GMCH_GMS_STOLEN_128M:
			stolen = 128 * 1024 * 1024;
			break;
		case SNB_GMCH_GMS_STOLEN_160M:
			stolen = 160 * 1024 * 1024;
			break;
		case SNB_GMCH_GMS_STOLEN_192M:
			stolen = 192 * 1024 * 1024;
			break;
		case SNB_GMCH_GMS_STOLEN_224M:
			stolen = 224 * 1024 * 1024;
			break;
		case SNB_GMCH_GMS_STOLEN_256M:
			stolen = 256 * 1024 * 1024;
			break;
		case SNB_GMCH_GMS_STOLEN_288M:
			stolen = 288 * 1024 * 1024;
			break;
		case SNB_GMCH_GMS_STOLEN_320M:
			stolen = 320 * 1024 * 1024;
			break;
		case SNB_GMCH_GMS_STOLEN_352M:
			stolen = 352 * 1024 * 1024;
			break;
		case SNB_GMCH_GMS_STOLEN_384M:
			stolen = 384 * 1024 * 1024;
			break;
		case SNB_GMCH_GMS_STOLEN_416M:
			stolen = 416 * 1024 * 1024;
			break;
		case SNB_GMCH_GMS_STOLEN_448M:
			stolen = 448 * 1024 * 1024;
			break;
		case SNB_GMCH_GMS_STOLEN_480M:
			stolen = 480 * 1024 * 1024;
			break;
		case SNB_GMCH_GMS_STOLEN_512M:
			stolen = 512 * 1024 * 1024;
			break;
		default:
			DRM_ERROR("unexpected GMCH_GMS value: 0x%02x\n",
				  tmp & SNB_GMCH_GMS_STOLEN_MASK);
			return -1;
		}
	} else {
		switch (tmp & INTEL_GMCH_GMS_MASK) {
		case INTEL_855_GMCH_GMS_DISABLED:
			DRM_ERROR("video memory is disabled\n");
			return -1;
		case INTEL_855_GMCH_GMS_STOLEN_1M:
			stolen = 1 * 1024 * 1024;
			break;
		case INTEL_855_GMCH_GMS_STOLEN_4M:
			stolen = 4 * 1024 * 1024;
			break;
		case INTEL_855_GMCH_GMS_STOLEN_8M:
			stolen = 8 * 1024 * 1024;
			break;
		case INTEL_855_GMCH_GMS_STOLEN_16M:
			stolen = 16 * 1024 * 1024;
			break;
		case INTEL_855_GMCH_GMS_STOLEN_32M:
			stolen = 32 * 1024 * 1024;
			break;
		case INTEL_915G_GMCH_GMS_STOLEN_48M:
			stolen = 48 * 1024 * 1024;
			break;
		case INTEL_915G_GMCH_GMS_STOLEN_64M:
			stolen = 64 * 1024 * 1024;
			break;
		case INTEL_GMCH_GMS_STOLEN_128M:
			stolen = 128 * 1024 * 1024;
			break;
		case INTEL_GMCH_GMS_STOLEN_256M:
			stolen = 256 * 1024 * 1024;
			break;
		case INTEL_GMCH_GMS_STOLEN_96M:
			stolen = 96 * 1024 * 1024;
			break;
		case INTEL_GMCH_GMS_STOLEN_160M:
			stolen = 160 * 1024 * 1024;
			break;
		case INTEL_GMCH_GMS_STOLEN_224M:
			stolen = 224 * 1024 * 1024;
			break;
		case INTEL_GMCH_GMS_STOLEN_352M:
			stolen = 352 * 1024 * 1024;
			break;
		default:
			DRM_ERROR("unexpected GMCH_GMS value: 0x%02x\n",
				  tmp & INTEL_GMCH_GMS_MASK);
			return -1;
		}
	}

	*preallocated_size = stolen - overhead;
	*start = overhead;

	return 0;
}

#define PTE_ADDRESS_MASK		0xfffff000
#define PTE_ADDRESS_MASK_HIGH		0x000000f0 /* i915+ */
#define PTE_MAPPING_TYPE_UNCACHED	(0 << 1)
#define PTE_MAPPING_TYPE_DCACHE		(1 << 1) /* i830 only */
#define PTE_MAPPING_TYPE_CACHED		(3 << 1)
#define PTE_MAPPING_TYPE_MASK		(3 << 1)
#define PTE_VALID			(1 << 0)

/**
 * i915_gtt_to_phys - take a GTT address and turn it into a physical one
 * @dev: drm device
 * @gtt_addr: address to translate
 *
 * Some chip functions require allocations from stolen space but need the
 * physical address of the memory in question.  We use this routine
 * to get a physical address suitable for register programming from a given
 * GTT address.
 */
static unsigned long i915_gtt_to_phys(struct drm_device *dev,
				      unsigned long gtt_addr)
{
	unsigned long *gtt;
	unsigned long entry, phys;
	int gtt_bar = IS_I9XX(dev) ? 0 : 1;
	int gtt_offset, gtt_size;

	if (IS_I965G(dev)) {
		if (IS_G4X(dev) || IS_IRONLAKE(dev) || IS_GEN6(dev)) {
			gtt_offset = 2*1024*1024;
			gtt_size = 2*1024*1024;
		} else {
			gtt_offset = 512*1024;
			gtt_size = 512*1024;
		}
	} else {
		gtt_bar = 3;
		gtt_offset = 0;
		gtt_size = pci_resource_len(dev->pdev, gtt_bar);
	}

	gtt = ioremap_wc(pci_resource_start(dev->pdev, gtt_bar) + gtt_offset,
			 gtt_size);
	if (!gtt) {
		DRM_ERROR("ioremap of GTT failed\n");
		return 0;
	}

	entry = *(volatile u32 *)(gtt + (gtt_addr / 1024));

	DRM_DEBUG_DRIVER("GTT addr: 0x%08lx, PTE: 0x%08lx\n", gtt_addr, entry);

	/* Mask out these reserved bits on this hardware. */
	if (!IS_I9XX(dev) || IS_I915G(dev) || IS_I915GM(dev) ||
	    IS_I945G(dev) || IS_I945GM(dev)) {
		entry &= ~PTE_ADDRESS_MASK_HIGH;
	}

	/* If it's not a mapping type we know, then bail. */
	if ((entry & PTE_MAPPING_TYPE_MASK) != PTE_MAPPING_TYPE_UNCACHED &&
	    (entry & PTE_MAPPING_TYPE_MASK) != PTE_MAPPING_TYPE_CACHED)	{
		iounmap(gtt);
		return 0;
	}

	if (!(entry & PTE_VALID)) {
		DRM_ERROR("bad GTT entry in stolen space\n");
		iounmap(gtt);
		return 0;
	}

	iounmap(gtt);

	phys =(entry & PTE_ADDRESS_MASK) |
		((uint64_t)(entry & PTE_ADDRESS_MASK_HIGH) << (32 - 4));

	DRM_DEBUG_DRIVER("GTT addr: 0x%08lx, phys addr: 0x%08lx\n", gtt_addr, phys);

	return phys;
}

static void i915_warn_stolen(struct drm_device *dev)
{
	DRM_ERROR("not enough stolen space for compressed buffer, disabling\n");
	DRM_ERROR("hint: you may be able to increase stolen memory size in the BIOS to avoid this\n");
}

static void i915_setup_compression(struct drm_device *dev, int size)
{
	struct drm_i915_private *dev_priv = dev->dev_private;
	struct drm_mm_node *compressed_fb, *uninitialized_var(compressed_llb);
	unsigned long cfb_base;
	unsigned long ll_base = 0;

	/* Leave 1M for line length buffer & misc. */
	compressed_fb = drm_mm_search_free(&dev_priv->vram, size, 4096, 0);
	if (!compressed_fb) {
		dev_priv->no_fbc_reason = FBC_STOLEN_TOO_SMALL;
		i915_warn_stolen(dev);
		return;
	}

	compressed_fb = drm_mm_get_block(compressed_fb, size, 4096);
	if (!compressed_fb) {
		i915_warn_stolen(dev);
		dev_priv->no_fbc_reason = FBC_STOLEN_TOO_SMALL;
		return;
	}

	cfb_base = i915_gtt_to_phys(dev, compressed_fb->start);
	if (!cfb_base) {
		DRM_ERROR("failed to get stolen phys addr, disabling FBC\n");
		drm_mm_put_block(compressed_fb);
	}

	if (!IS_GM45(dev)) {
		compressed_llb = drm_mm_search_free(&dev_priv->vram, 4096,
						    4096, 0);
		if (!compressed_llb) {
			i915_warn_stolen(dev);
			return;
		}

		compressed_llb = drm_mm_get_block(compressed_llb, 4096, 4096);
		if (!compressed_llb) {
			i915_warn_stolen(dev);
			return;
		}

		ll_base = i915_gtt_to_phys(dev, compressed_llb->start);
		if (!ll_base) {
			DRM_ERROR("failed to get stolen phys addr, disabling FBC\n");
			drm_mm_put_block(compressed_fb);
			drm_mm_put_block(compressed_llb);
		}
	}

	dev_priv->cfb_size = size;

	intel_disable_fbc(dev);
	dev_priv->compressed_fb = compressed_fb;

	if (IS_GM45(dev)) {
		I915_WRITE(DPFC_CB_BASE, compressed_fb->start);
	} else {
		I915_WRITE(FBC_CFB_BASE, cfb_base);
		I915_WRITE(FBC_LL_BASE, ll_base);
		dev_priv->compressed_llb = compressed_llb;
	}

	DRM_DEBUG("FBC base 0x%08lx, ll base 0x%08lx, size %dM\n", cfb_base,
		  ll_base, size >> 20);
}

static void i915_cleanup_compression(struct drm_device *dev)
{
	struct drm_i915_private *dev_priv = dev->dev_private;

	drm_mm_put_block(dev_priv->compressed_fb);
	if (!IS_GM45(dev))
		drm_mm_put_block(dev_priv->compressed_llb);
}

/* true = enable decode, false = disable decoder */
static unsigned int i915_vga_set_decode(void *cookie, bool state)
{
	struct drm_device *dev = cookie;

	intel_modeset_vga_set_state(dev, state);
	if (state)
		return VGA_RSRC_LEGACY_IO | VGA_RSRC_LEGACY_MEM |
		       VGA_RSRC_NORMAL_IO | VGA_RSRC_NORMAL_MEM;
	else
		return VGA_RSRC_NORMAL_IO | VGA_RSRC_NORMAL_MEM;
}

static void i915_switcheroo_set_state(struct pci_dev *pdev, enum vga_switcheroo_state state)
{
	struct drm_device *dev = pci_get_drvdata(pdev);
	pm_message_t pmm = { .event = PM_EVENT_SUSPEND };
	if (state == VGA_SWITCHEROO_ON) {
		printk(KERN_INFO "i915: switched on\n");
		/* i915 resume handler doesn't set to D0 */
		pci_set_power_state(dev->pdev, PCI_D0);
		i915_resume(dev);
		drm_kms_helper_poll_enable(dev);
	} else {
		printk(KERN_ERR "i915: switched off\n");
		drm_kms_helper_poll_disable(dev);
		i915_suspend(dev, pmm);
	}
}

static bool i915_switcheroo_can_switch(struct pci_dev *pdev)
{
	struct drm_device *dev = pci_get_drvdata(pdev);
	bool can_switch;

	spin_lock(&dev->count_lock);
	can_switch = (dev->open_count == 0);
	spin_unlock(&dev->count_lock);
	return can_switch;
}

static int i915_load_modeset_init(struct drm_device *dev,
				  unsigned long prealloc_start,
				  unsigned long prealloc_size,
				  unsigned long agp_size)
{
	struct drm_i915_private *dev_priv = dev->dev_private;
	int fb_bar = IS_I9XX(dev) ? 2 : 0;
	int ret = 0;

	dev->mode_config.fb_base = drm_get_resource_start(dev, fb_bar) &
		0xff000000;

	/* Basic memrange allocator for stolen space (aka vram) */
	drm_mm_init(&dev_priv->vram, 0, prealloc_size);
	DRM_INFO("set up %ldM of stolen space\n", prealloc_size / (1024*1024));

	/* We're off and running w/KMS */
	dev_priv->mm.suspended = 0;

	/* Let GEM Manage from end of prealloc space to end of aperture.
	 *
	 * However, leave one page at the end still bound to the scratch page.
	 * There are a number of places where the hardware apparently
	 * prefetches past the end of the object, and we've seen multiple
	 * hangs with the GPU head pointer stuck in a batchbuffer bound
	 * at the last page of the aperture.  One page should be enough to
	 * keep any prefetching inside of the aperture.
	 */
	i915_gem_do_init(dev, prealloc_size, agp_size - 4096);

	mutex_lock(&dev->struct_mutex);
	ret = i915_gem_init_ringbuffer(dev);
	mutex_unlock(&dev->struct_mutex);
	if (ret)
		goto out;

	/* Try to set up FBC with a reasonable compressed buffer size */
	if (I915_HAS_FBC(dev) && i915_powersave) {
		int cfb_size;

		/* Try to get an 8M buffer... */
		if (prealloc_size > (9*1024*1024))
			cfb_size = 8*1024*1024;
		else /* fall back to 7/8 of the stolen space */
			cfb_size = prealloc_size * 7 / 8;
		i915_setup_compression(dev, cfb_size);
	}

	/* Allow hardware batchbuffers unless told otherwise.
	 */
	dev_priv->allow_batchbuffer = 1;

	ret = intel_init_bios(dev);
	if (ret)
		DRM_INFO("failed to find VBIOS tables\n");

	/* if we have > 1 VGA cards, then disable the radeon VGA resources */
	ret = vga_client_register(dev->pdev, dev, NULL, i915_vga_set_decode);
	if (ret)
		goto cleanup_ringbuffer;

	ret = vga_switcheroo_register_client(dev->pdev,
					     i915_switcheroo_set_state,
					     i915_switcheroo_can_switch);
	if (ret)
		goto cleanup_vga_client;
<<<<<<< HEAD
=======

	/* IIR "flip pending" bit means done if this bit is set */
	if (IS_GEN3(dev) && (I915_READ(ECOSKPD) & ECO_FLIP_DONE))
		dev_priv->flip_pending_is_done = true;
>>>>>>> 123f94f2

	intel_modeset_init(dev);

	ret = drm_irq_install(dev);
	if (ret)
		goto cleanup_vga_switcheroo;

	/* Always safe in the mode setting case. */
	/* FIXME: do pre/post-mode set stuff in core KMS code */
	dev->vblank_disable_allowed = 1;

	/*
	 * Initialize the hardware status page IRQ location.
	 */

	I915_WRITE(INSTPM, (1 << 5) | (1 << 21));

	ret = intel_fbdev_init(dev);
	if (ret)
		goto cleanup_irq;

	drm_kms_helper_poll_init(dev);
	return 0;

cleanup_irq:
	drm_irq_uninstall(dev);
cleanup_vga_switcheroo:
	vga_switcheroo_unregister_client(dev->pdev);
cleanup_vga_client:
	vga_client_register(dev->pdev, NULL, NULL, NULL);
cleanup_ringbuffer:
	mutex_lock(&dev->struct_mutex);
	i915_gem_cleanup_ringbuffer(dev);
	mutex_unlock(&dev->struct_mutex);
out:
	return ret;
}

int i915_master_create(struct drm_device *dev, struct drm_master *master)
{
	struct drm_i915_master_private *master_priv;

	master_priv = kzalloc(sizeof(*master_priv), GFP_KERNEL);
	if (!master_priv)
		return -ENOMEM;

	master->driver_priv = master_priv;
	return 0;
}

void i915_master_destroy(struct drm_device *dev, struct drm_master *master)
{
	struct drm_i915_master_private *master_priv = master->driver_priv;

	if (!master_priv)
		return;

	kfree(master_priv);

	master->driver_priv = NULL;
}

static void i915_pineview_get_mem_freq(struct drm_device *dev)
{
	drm_i915_private_t *dev_priv = dev->dev_private;
	u32 tmp;

	tmp = I915_READ(CLKCFG);

	switch (tmp & CLKCFG_FSB_MASK) {
	case CLKCFG_FSB_533:
		dev_priv->fsb_freq = 533; /* 133*4 */
		break;
	case CLKCFG_FSB_800:
		dev_priv->fsb_freq = 800; /* 200*4 */
		break;
	case CLKCFG_FSB_667:
		dev_priv->fsb_freq =  667; /* 167*4 */
		break;
	case CLKCFG_FSB_400:
		dev_priv->fsb_freq = 400; /* 100*4 */
		break;
	}

	switch (tmp & CLKCFG_MEM_MASK) {
	case CLKCFG_MEM_533:
		dev_priv->mem_freq = 533;
		break;
	case CLKCFG_MEM_667:
		dev_priv->mem_freq = 667;
		break;
	case CLKCFG_MEM_800:
		dev_priv->mem_freq = 800;
		break;
	}

	/* detect pineview DDR3 setting */
	tmp = I915_READ(CSHRDDR3CTL);
	dev_priv->is_ddr3 = (tmp & CSHRDDR3CTL_DDR3) ? 1 : 0;
}

static void i915_ironlake_get_mem_freq(struct drm_device *dev)
{
	drm_i915_private_t *dev_priv = dev->dev_private;
	u16 ddrpll, csipll;

	ddrpll = I915_READ16(DDRMPLL1);
	csipll = I915_READ16(CSIPLL0);

	switch (ddrpll & 0xff) {
	case 0xc:
		dev_priv->mem_freq = 800;
		break;
	case 0x10:
		dev_priv->mem_freq = 1066;
		break;
	case 0x14:
		dev_priv->mem_freq = 1333;
		break;
	case 0x18:
		dev_priv->mem_freq = 1600;
		break;
	default:
		DRM_DEBUG_DRIVER("unknown memory frequency 0x%02x\n",
				 ddrpll & 0xff);
		dev_priv->mem_freq = 0;
		break;
	}

	dev_priv->r_t = dev_priv->mem_freq;

	switch (csipll & 0x3ff) {
	case 0x00c:
		dev_priv->fsb_freq = 3200;
		break;
	case 0x00e:
		dev_priv->fsb_freq = 3733;
		break;
	case 0x010:
		dev_priv->fsb_freq = 4266;
		break;
	case 0x012:
		dev_priv->fsb_freq = 4800;
		break;
	case 0x014:
		dev_priv->fsb_freq = 5333;
		break;
	case 0x016:
		dev_priv->fsb_freq = 5866;
		break;
	case 0x018:
		dev_priv->fsb_freq = 6400;
		break;
	default:
		DRM_DEBUG_DRIVER("unknown fsb frequency 0x%04x\n",
				 csipll & 0x3ff);
		dev_priv->fsb_freq = 0;
		break;
	}

	if (dev_priv->fsb_freq == 3200) {
		dev_priv->c_m = 0;
	} else if (dev_priv->fsb_freq > 3200 && dev_priv->fsb_freq <= 4800) {
		dev_priv->c_m = 1;
	} else {
		dev_priv->c_m = 2;
	}
}

struct v_table {
	u8 vid;
	unsigned long vd; /* in .1 mil */
	unsigned long vm; /* in .1 mil */
	u8 pvid;
};

static struct v_table v_table[] = {
	{ 0, 16125, 15000, 0x7f, },
	{ 1, 16000, 14875, 0x7e, },
	{ 2, 15875, 14750, 0x7d, },
	{ 3, 15750, 14625, 0x7c, },
	{ 4, 15625, 14500, 0x7b, },
	{ 5, 15500, 14375, 0x7a, },
	{ 6, 15375, 14250, 0x79, },
	{ 7, 15250, 14125, 0x78, },
	{ 8, 15125, 14000, 0x77, },
	{ 9, 15000, 13875, 0x76, },
	{ 10, 14875, 13750, 0x75, },
	{ 11, 14750, 13625, 0x74, },
	{ 12, 14625, 13500, 0x73, },
	{ 13, 14500, 13375, 0x72, },
	{ 14, 14375, 13250, 0x71, },
	{ 15, 14250, 13125, 0x70, },
	{ 16, 14125, 13000, 0x6f, },
	{ 17, 14000, 12875, 0x6e, },
	{ 18, 13875, 12750, 0x6d, },
	{ 19, 13750, 12625, 0x6c, },
	{ 20, 13625, 12500, 0x6b, },
	{ 21, 13500, 12375, 0x6a, },
	{ 22, 13375, 12250, 0x69, },
	{ 23, 13250, 12125, 0x68, },
	{ 24, 13125, 12000, 0x67, },
	{ 25, 13000, 11875, 0x66, },
	{ 26, 12875, 11750, 0x65, },
	{ 27, 12750, 11625, 0x64, },
	{ 28, 12625, 11500, 0x63, },
	{ 29, 12500, 11375, 0x62, },
	{ 30, 12375, 11250, 0x61, },
	{ 31, 12250, 11125, 0x60, },
	{ 32, 12125, 11000, 0x5f, },
	{ 33, 12000, 10875, 0x5e, },
	{ 34, 11875, 10750, 0x5d, },
	{ 35, 11750, 10625, 0x5c, },
	{ 36, 11625, 10500, 0x5b, },
	{ 37, 11500, 10375, 0x5a, },
	{ 38, 11375, 10250, 0x59, },
	{ 39, 11250, 10125, 0x58, },
	{ 40, 11125, 10000, 0x57, },
	{ 41, 11000, 9875, 0x56, },
	{ 42, 10875, 9750, 0x55, },
	{ 43, 10750, 9625, 0x54, },
	{ 44, 10625, 9500, 0x53, },
	{ 45, 10500, 9375, 0x52, },
	{ 46, 10375, 9250, 0x51, },
	{ 47, 10250, 9125, 0x50, },
	{ 48, 10125, 9000, 0x4f, },
	{ 49, 10000, 8875, 0x4e, },
	{ 50, 9875, 8750, 0x4d, },
	{ 51, 9750, 8625, 0x4c, },
	{ 52, 9625, 8500, 0x4b, },
	{ 53, 9500, 8375, 0x4a, },
	{ 54, 9375, 8250, 0x49, },
	{ 55, 9250, 8125, 0x48, },
	{ 56, 9125, 8000, 0x47, },
	{ 57, 9000, 7875, 0x46, },
	{ 58, 8875, 7750, 0x45, },
	{ 59, 8750, 7625, 0x44, },
	{ 60, 8625, 7500, 0x43, },
	{ 61, 8500, 7375, 0x42, },
	{ 62, 8375, 7250, 0x41, },
	{ 63, 8250, 7125, 0x40, },
	{ 64, 8125, 7000, 0x3f, },
	{ 65, 8000, 6875, 0x3e, },
	{ 66, 7875, 6750, 0x3d, },
	{ 67, 7750, 6625, 0x3c, },
	{ 68, 7625, 6500, 0x3b, },
	{ 69, 7500, 6375, 0x3a, },
	{ 70, 7375, 6250, 0x39, },
	{ 71, 7250, 6125, 0x38, },
	{ 72, 7125, 6000, 0x37, },
	{ 73, 7000, 5875, 0x36, },
	{ 74, 6875, 5750, 0x35, },
	{ 75, 6750, 5625, 0x34, },
	{ 76, 6625, 5500, 0x33, },
	{ 77, 6500, 5375, 0x32, },
	{ 78, 6375, 5250, 0x31, },
	{ 79, 6250, 5125, 0x30, },
	{ 80, 6125, 5000, 0x2f, },
	{ 81, 6000, 4875, 0x2e, },
	{ 82, 5875, 4750, 0x2d, },
	{ 83, 5750, 4625, 0x2c, },
	{ 84, 5625, 4500, 0x2b, },
	{ 85, 5500, 4375, 0x2a, },
	{ 86, 5375, 4250, 0x29, },
	{ 87, 5250, 4125, 0x28, },
	{ 88, 5125, 4000, 0x27, },
	{ 89, 5000, 3875, 0x26, },
	{ 90, 4875, 3750, 0x25, },
	{ 91, 4750, 3625, 0x24, },
	{ 92, 4625, 3500, 0x23, },
	{ 93, 4500, 3375, 0x22, },
	{ 94, 4375, 3250, 0x21, },
	{ 95, 4250, 3125, 0x20, },
	{ 96, 4125, 3000, 0x1f, },
	{ 97, 4125, 3000, 0x1e, },
	{ 98, 4125, 3000, 0x1d, },
	{ 99, 4125, 3000, 0x1c, },
	{ 100, 4125, 3000, 0x1b, },
	{ 101, 4125, 3000, 0x1a, },
	{ 102, 4125, 3000, 0x19, },
	{ 103, 4125, 3000, 0x18, },
	{ 104, 4125, 3000, 0x17, },
	{ 105, 4125, 3000, 0x16, },
	{ 106, 4125, 3000, 0x15, },
	{ 107, 4125, 3000, 0x14, },
	{ 108, 4125, 3000, 0x13, },
	{ 109, 4125, 3000, 0x12, },
	{ 110, 4125, 3000, 0x11, },
	{ 111, 4125, 3000, 0x10, },
	{ 112, 4125, 3000, 0x0f, },
	{ 113, 4125, 3000, 0x0e, },
	{ 114, 4125, 3000, 0x0d, },
	{ 115, 4125, 3000, 0x0c, },
	{ 116, 4125, 3000, 0x0b, },
	{ 117, 4125, 3000, 0x0a, },
	{ 118, 4125, 3000, 0x09, },
	{ 119, 4125, 3000, 0x08, },
	{ 120, 1125, 0, 0x07, },
	{ 121, 1000, 0, 0x06, },
	{ 122, 875, 0, 0x05, },
	{ 123, 750, 0, 0x04, },
	{ 124, 625, 0, 0x03, },
	{ 125, 500, 0, 0x02, },
	{ 126, 375, 0, 0x01, },
	{ 127, 0, 0, 0x00, },
};

struct cparams {
	int i;
	int t;
	int m;
	int c;
};

static struct cparams cparams[] = {
	{ 1, 1333, 301, 28664 },
	{ 1, 1066, 294, 24460 },
	{ 1, 800, 294, 25192 },
	{ 0, 1333, 276, 27605 },
	{ 0, 1066, 276, 27605 },
	{ 0, 800, 231, 23784 },
};

unsigned long i915_chipset_val(struct drm_i915_private *dev_priv)
{
	u64 total_count, diff, ret;
	u32 count1, count2, count3, m = 0, c = 0;
	unsigned long now = jiffies_to_msecs(jiffies), diff1;
	int i;

	diff1 = now - dev_priv->last_time1;

	count1 = I915_READ(DMIEC);
	count2 = I915_READ(DDREC);
	count3 = I915_READ(CSIEC);

	total_count = count1 + count2 + count3;

	/* FIXME: handle per-counter overflow */
	if (total_count < dev_priv->last_count1) {
		diff = ~0UL - dev_priv->last_count1;
		diff += total_count;
	} else {
		diff = total_count - dev_priv->last_count1;
	}

	for (i = 0; i < ARRAY_SIZE(cparams); i++) {
		if (cparams[i].i == dev_priv->c_m &&
		    cparams[i].t == dev_priv->r_t) {
			m = cparams[i].m;
			c = cparams[i].c;
			break;
		}
	}

	div_u64(diff, diff1);
	ret = ((m * diff) + c);
	div_u64(ret, 10);

	dev_priv->last_count1 = total_count;
	dev_priv->last_time1 = now;

	return ret;
}

unsigned long i915_mch_val(struct drm_i915_private *dev_priv)
{
	unsigned long m, x, b;
	u32 tsfs;

	tsfs = I915_READ(TSFS);

	m = ((tsfs & TSFS_SLOPE_MASK) >> TSFS_SLOPE_SHIFT);
	x = I915_READ8(TR1);

	b = tsfs & TSFS_INTR_MASK;

	return ((m * x) / 127) - b;
}

static unsigned long pvid_to_extvid(struct drm_i915_private *dev_priv, u8 pxvid)
{
	unsigned long val = 0;
	int i;

	for (i = 0; i < ARRAY_SIZE(v_table); i++) {
		if (v_table[i].pvid == pxvid) {
			if (IS_MOBILE(dev_priv->dev))
				val = v_table[i].vm;
			else
				val = v_table[i].vd;
		}
	}

	return val;
}

void i915_update_gfx_val(struct drm_i915_private *dev_priv)
{
	struct timespec now, diff1;
	u64 diff;
	unsigned long diffms;
	u32 count;

	getrawmonotonic(&now);
	diff1 = timespec_sub(now, dev_priv->last_time2);

	/* Don't divide by 0 */
	diffms = diff1.tv_sec * 1000 + diff1.tv_nsec / 1000000;
	if (!diffms)
		return;

	count = I915_READ(GFXEC);

	if (count < dev_priv->last_count2) {
		diff = ~0UL - dev_priv->last_count2;
		diff += count;
	} else {
		diff = count - dev_priv->last_count2;
	}

	dev_priv->last_count2 = count;
	dev_priv->last_time2 = now;

	/* More magic constants... */
	diff = diff * 1181;
	div_u64(diff, diffms * 10);
	dev_priv->gfx_power = diff;
}

unsigned long i915_gfx_val(struct drm_i915_private *dev_priv)
{
	unsigned long t, corr, state1, corr2, state2;
	u32 pxvid, ext_v;

	pxvid = I915_READ(PXVFREQ_BASE + (dev_priv->cur_delay * 4));
	pxvid = (pxvid >> 24) & 0x7f;
	ext_v = pvid_to_extvid(dev_priv, pxvid);

	state1 = ext_v;

	t = i915_mch_val(dev_priv);

	/* Revel in the empirically derived constants */

	/* Correction factor in 1/100000 units */
	if (t > 80)
		corr = ((t * 2349) + 135940);
	else if (t >= 50)
		corr = ((t * 964) + 29317);
	else /* < 50 */
		corr = ((t * 301) + 1004);

	corr = corr * ((150142 * state1) / 10000 - 78642);
	corr /= 100000;
	corr2 = (corr * dev_priv->corr);

	state2 = (corr2 * state1) / 10000;
	state2 /= 100; /* convert to mW */

	i915_update_gfx_val(dev_priv);

	return dev_priv->gfx_power + state2;
}

/* Global for IPS driver to get at the current i915 device */
static struct drm_i915_private *i915_mch_dev;
/*
 * Lock protecting IPS related data structures
 *   - i915_mch_dev
 *   - dev_priv->max_delay
 *   - dev_priv->min_delay
 *   - dev_priv->fmax
 *   - dev_priv->gpu_busy
 */
DEFINE_SPINLOCK(mchdev_lock);

/**
 * i915_read_mch_val - return value for IPS use
 *
 * Calculate and return a value for the IPS driver to use when deciding whether
 * we have thermal and power headroom to increase CPU or GPU power budget.
 */
unsigned long i915_read_mch_val(void)
{
  	struct drm_i915_private *dev_priv;
	unsigned long chipset_val, graphics_val, ret = 0;

  	spin_lock(&mchdev_lock);
	if (!i915_mch_dev)
		goto out_unlock;
	dev_priv = i915_mch_dev;

	chipset_val = i915_chipset_val(dev_priv);
	graphics_val = i915_gfx_val(dev_priv);

	ret = chipset_val + graphics_val;

out_unlock:
  	spin_unlock(&mchdev_lock);

  	return ret;
}
EXPORT_SYMBOL_GPL(i915_read_mch_val);

/**
 * i915_gpu_raise - raise GPU frequency limit
 *
 * Raise the limit; IPS indicates we have thermal headroom.
 */
bool i915_gpu_raise(void)
{
  	struct drm_i915_private *dev_priv;
	bool ret = true;

  	spin_lock(&mchdev_lock);
	if (!i915_mch_dev) {
		ret = false;
		goto out_unlock;
	}
	dev_priv = i915_mch_dev;

	if (dev_priv->max_delay > dev_priv->fmax)
		dev_priv->max_delay--;

out_unlock:
  	spin_unlock(&mchdev_lock);

  	return ret;
}
EXPORT_SYMBOL_GPL(i915_gpu_raise);

/**
 * i915_gpu_lower - lower GPU frequency limit
 *
 * IPS indicates we're close to a thermal limit, so throttle back the GPU
 * frequency maximum.
 */
bool i915_gpu_lower(void)
{
  	struct drm_i915_private *dev_priv;
	bool ret = true;

  	spin_lock(&mchdev_lock);
	if (!i915_mch_dev) {
		ret = false;
		goto out_unlock;
	}
	dev_priv = i915_mch_dev;

	if (dev_priv->max_delay < dev_priv->min_delay)
		dev_priv->max_delay++;

out_unlock:
  	spin_unlock(&mchdev_lock);

  	return ret;
}
EXPORT_SYMBOL_GPL(i915_gpu_lower);

/**
 * i915_gpu_busy - indicate GPU business to IPS
 *
 * Tell the IPS driver whether or not the GPU is busy.
 */
bool i915_gpu_busy(void)
{
  	struct drm_i915_private *dev_priv;
	bool ret = false;

  	spin_lock(&mchdev_lock);
	if (!i915_mch_dev)
		goto out_unlock;
	dev_priv = i915_mch_dev;

	ret = dev_priv->busy;

out_unlock:
  	spin_unlock(&mchdev_lock);

  	return ret;
}
EXPORT_SYMBOL_GPL(i915_gpu_busy);

/**
 * i915_gpu_turbo_disable - disable graphics turbo
 *
 * Disable graphics turbo by resetting the max frequency and setting the
 * current frequency to the default.
 */
bool i915_gpu_turbo_disable(void)
{
  	struct drm_i915_private *dev_priv;
	bool ret = true;

  	spin_lock(&mchdev_lock);
	if (!i915_mch_dev) {
		ret = false;
		goto out_unlock;
	}
	dev_priv = i915_mch_dev;

	dev_priv->max_delay = dev_priv->fstart;

	if (!ironlake_set_drps(dev_priv->dev, dev_priv->fstart))
		ret = false;

out_unlock:
  	spin_unlock(&mchdev_lock);

  	return ret;
}
EXPORT_SYMBOL_GPL(i915_gpu_turbo_disable);

/**
 * i915_driver_load - setup chip and create an initial config
 * @dev: DRM device
 * @flags: startup flags
 *
 * The driver load routine has to do several things:
 *   - drive output discovery via intel_modeset_init()
 *   - initialize the memory manager
 *   - allocate initial config memory
 *   - setup the DRM framebuffer with the allocated memory
 */
int i915_driver_load(struct drm_device *dev, unsigned long flags)
{
	struct drm_i915_private *dev_priv;
	resource_size_t base, size;
	int ret = 0, mmio_bar;
	uint32_t agp_size, prealloc_size, prealloc_start;
	/* i915 has 4 more counters */
	dev->counters += 4;
	dev->types[6] = _DRM_STAT_IRQ;
	dev->types[7] = _DRM_STAT_PRIMARY;
	dev->types[8] = _DRM_STAT_SECONDARY;
	dev->types[9] = _DRM_STAT_DMA;

	dev_priv = kzalloc(sizeof(drm_i915_private_t), GFP_KERNEL);
	if (dev_priv == NULL)
		return -ENOMEM;

	dev->dev_private = (void *)dev_priv;
	dev_priv->dev = dev;
	dev_priv->info = (struct intel_device_info *) flags;

	/* Add register map (needed for suspend/resume) */
	mmio_bar = IS_I9XX(dev) ? 0 : 1;
	base = drm_get_resource_start(dev, mmio_bar);
	size = drm_get_resource_len(dev, mmio_bar);

	if (i915_get_bridge_dev(dev)) {
		ret = -EIO;
		goto free_priv;
	}

	dev_priv->regs = ioremap(base, size);
	if (!dev_priv->regs) {
		DRM_ERROR("failed to map registers\n");
		ret = -EIO;
		goto put_bridge;
	}

        dev_priv->mm.gtt_mapping =
		io_mapping_create_wc(dev->agp->base,
				     dev->agp->agp_info.aper_size * 1024*1024);
	if (dev_priv->mm.gtt_mapping == NULL) {
		ret = -EIO;
		goto out_rmmap;
	}

	/* Set up a WC MTRR for non-PAT systems.  This is more common than
	 * one would think, because the kernel disables PAT on first
	 * generation Core chips because WC PAT gets overridden by a UC
	 * MTRR if present.  Even if a UC MTRR isn't present.
	 */
	dev_priv->mm.gtt_mtrr = mtrr_add(dev->agp->base,
					 dev->agp->agp_info.aper_size *
					 1024 * 1024,
					 MTRR_TYPE_WRCOMB, 1);
	if (dev_priv->mm.gtt_mtrr < 0) {
		DRM_INFO("MTRR allocation failed.  Graphics "
			 "performance may suffer.\n");
	}

	ret = i915_probe_agp(dev, &agp_size, &prealloc_size, &prealloc_start);
	if (ret)
		goto out_iomapfree;

	dev_priv->wq = create_singlethread_workqueue("i915");
	if (dev_priv->wq == NULL) {
		DRM_ERROR("Failed to create our workqueue.\n");
		ret = -ENOMEM;
		goto out_iomapfree;
	}

	/* enable GEM by default */
	dev_priv->has_gem = 1;

	if (prealloc_size > agp_size * 3 / 4) {
		DRM_ERROR("Detected broken video BIOS with %d/%dkB of video "
			  "memory stolen.\n",
			  prealloc_size / 1024, agp_size / 1024);
		DRM_ERROR("Disabling GEM. (try reducing stolen memory or "
			  "updating the BIOS to fix).\n");
		dev_priv->has_gem = 0;
	}

	if (dev_priv->has_gem == 0 &&
	    drm_core_check_feature(dev, DRIVER_MODESET)) {
		DRM_ERROR("kernel modesetting requires GEM, disabling driver.\n");
		ret = -ENODEV;
		goto out_iomapfree;
	}

	dev->driver->get_vblank_counter = i915_get_vblank_counter;
	dev->max_vblank_count = 0xffffff; /* only 24 bits of frame count */
	if (IS_G4X(dev) || IS_IRONLAKE(dev) || IS_GEN6(dev)) {
		dev->max_vblank_count = 0xffffffff; /* full 32 bit counter */
		dev->driver->get_vblank_counter = gm45_get_vblank_counter;
	}

	/* Try to make sure MCHBAR is enabled before poking at it */
	intel_setup_mchbar(dev);

	i915_gem_load(dev);

	/* Init HWS */
	if (!I915_NEED_GFX_HWS(dev)) {
		ret = i915_init_phys_hws(dev);
		if (ret != 0)
			goto out_workqueue_free;
	}

	if (IS_PINEVIEW(dev))
		i915_pineview_get_mem_freq(dev);
	else if (IS_IRONLAKE(dev))
		i915_ironlake_get_mem_freq(dev);

	/* On the 945G/GM, the chipset reports the MSI capability on the
	 * integrated graphics even though the support isn't actually there
	 * according to the published specs.  It doesn't appear to function
	 * correctly in testing on 945G.
	 * This may be a side effect of MSI having been made available for PEG
	 * and the registers being closely associated.
	 *
	 * According to chipset errata, on the 965GM, MSI interrupts may
	 * be lost or delayed, but we use them anyways to avoid
	 * stuck interrupts on some machines.
	 */
	if (!IS_I945G(dev) && !IS_I945GM(dev))
		pci_enable_msi(dev->pdev);

	spin_lock_init(&dev_priv->user_irq_lock);
	spin_lock_init(&dev_priv->error_lock);
	dev_priv->trace_irq_seqno = 0;

	ret = drm_vblank_init(dev, I915_NUM_PIPE);

	if (ret) {
		(void) i915_driver_unload(dev);
		return ret;
	}

	/* Start out suspended */
	dev_priv->mm.suspended = 1;

	intel_detect_pch(dev);

	if (drm_core_check_feature(dev, DRIVER_MODESET)) {
		ret = i915_load_modeset_init(dev, prealloc_start,
					     prealloc_size, agp_size);
		if (ret < 0) {
			DRM_ERROR("failed to init modeset\n");
			goto out_workqueue_free;
		}
	}

	/* Must be done after probing outputs */
	intel_opregion_init(dev, 0);

	setup_timer(&dev_priv->hangcheck_timer, i915_hangcheck_elapsed,
		    (unsigned long) dev);

	spin_lock(&mchdev_lock);
	i915_mch_dev = dev_priv;
	dev_priv->mchdev_lock = &mchdev_lock;
	spin_unlock(&mchdev_lock);

	return 0;

out_workqueue_free:
	destroy_workqueue(dev_priv->wq);
out_iomapfree:
	io_mapping_free(dev_priv->mm.gtt_mapping);
out_rmmap:
	iounmap(dev_priv->regs);
put_bridge:
	pci_dev_put(dev_priv->bridge_dev);
free_priv:
	kfree(dev_priv);
	return ret;
}

int i915_driver_unload(struct drm_device *dev)
{
	struct drm_i915_private *dev_priv = dev->dev_private;

	i915_destroy_error_state(dev);

	spin_lock(&mchdev_lock);
	i915_mch_dev = NULL;
	spin_unlock(&mchdev_lock);

	destroy_workqueue(dev_priv->wq);
	del_timer_sync(&dev_priv->hangcheck_timer);

	io_mapping_free(dev_priv->mm.gtt_mapping);
	if (dev_priv->mm.gtt_mtrr >= 0) {
		mtrr_del(dev_priv->mm.gtt_mtrr, dev->agp->base,
			 dev->agp->agp_info.aper_size * 1024 * 1024);
		dev_priv->mm.gtt_mtrr = -1;
	}

	if (drm_core_check_feature(dev, DRIVER_MODESET)) {
		intel_modeset_cleanup(dev);

		/*
		 * free the memory space allocated for the child device
		 * config parsed from VBT
		 */
		if (dev_priv->child_dev && dev_priv->child_dev_num) {
			kfree(dev_priv->child_dev);
			dev_priv->child_dev = NULL;
			dev_priv->child_dev_num = 0;
		}
		drm_irq_uninstall(dev);
		vga_switcheroo_unregister_client(dev->pdev);
		vga_client_register(dev->pdev, NULL, NULL, NULL);
	}

	if (dev->pdev->msi_enabled)
		pci_disable_msi(dev->pdev);

	if (dev_priv->regs != NULL)
		iounmap(dev_priv->regs);

	intel_opregion_free(dev, 0);

	if (drm_core_check_feature(dev, DRIVER_MODESET)) {
		i915_gem_free_all_phys_object(dev);

		mutex_lock(&dev->struct_mutex);
		i915_gem_cleanup_ringbuffer(dev);
		mutex_unlock(&dev->struct_mutex);
		if (I915_HAS_FBC(dev) && i915_powersave)
			i915_cleanup_compression(dev);
		drm_mm_takedown(&dev_priv->vram);
		i915_gem_lastclose(dev);

		intel_cleanup_overlay(dev);
	}

	intel_teardown_mchbar(dev);

	pci_dev_put(dev_priv->bridge_dev);
	kfree(dev->dev_private);

	return 0;
}

int i915_driver_open(struct drm_device *dev, struct drm_file *file_priv)
{
	struct drm_i915_file_private *i915_file_priv;

	DRM_DEBUG_DRIVER("\n");
	i915_file_priv = (struct drm_i915_file_private *)
	    kmalloc(sizeof(*i915_file_priv), GFP_KERNEL);

	if (!i915_file_priv)
		return -ENOMEM;

	file_priv->driver_priv = i915_file_priv;

	INIT_LIST_HEAD(&i915_file_priv->mm.request_list);

	return 0;
}

/**
 * i915_driver_lastclose - clean up after all DRM clients have exited
 * @dev: DRM device
 *
 * Take care of cleaning up after all DRM clients have exited.  In the
 * mode setting case, we want to restore the kernel's initial mode (just
 * in case the last client left us in a bad state).
 *
 * Additionally, in the non-mode setting case, we'll tear down the AGP
 * and DMA structures, since the kernel won't be using them, and clea
 * up any GEM state.
 */
void i915_driver_lastclose(struct drm_device * dev)
{
	drm_i915_private_t *dev_priv = dev->dev_private;

	if (!dev_priv || drm_core_check_feature(dev, DRIVER_MODESET)) {
		drm_fb_helper_restore();
		vga_switcheroo_process_delayed_switch();
		return;
	}

	i915_gem_lastclose(dev);

	if (dev_priv->agp_heap)
		i915_mem_takedown(&(dev_priv->agp_heap));

	i915_dma_cleanup(dev);
}

void i915_driver_preclose(struct drm_device * dev, struct drm_file *file_priv)
{
	drm_i915_private_t *dev_priv = dev->dev_private;
	i915_gem_release(dev, file_priv);
	if (!drm_core_check_feature(dev, DRIVER_MODESET))
		i915_mem_release(dev, file_priv, dev_priv->agp_heap);
}

void i915_driver_postclose(struct drm_device *dev, struct drm_file *file_priv)
{
	struct drm_i915_file_private *i915_file_priv = file_priv->driver_priv;

	kfree(i915_file_priv);
}

struct drm_ioctl_desc i915_ioctls[] = {
	DRM_IOCTL_DEF(DRM_I915_INIT, i915_dma_init, DRM_AUTH|DRM_MASTER|DRM_ROOT_ONLY),
	DRM_IOCTL_DEF(DRM_I915_FLUSH, i915_flush_ioctl, DRM_AUTH),
	DRM_IOCTL_DEF(DRM_I915_FLIP, i915_flip_bufs, DRM_AUTH),
	DRM_IOCTL_DEF(DRM_I915_BATCHBUFFER, i915_batchbuffer, DRM_AUTH),
	DRM_IOCTL_DEF(DRM_I915_IRQ_EMIT, i915_irq_emit, DRM_AUTH),
	DRM_IOCTL_DEF(DRM_I915_IRQ_WAIT, i915_irq_wait, DRM_AUTH),
	DRM_IOCTL_DEF(DRM_I915_GETPARAM, i915_getparam, DRM_AUTH),
	DRM_IOCTL_DEF(DRM_I915_SETPARAM, i915_setparam, DRM_AUTH|DRM_MASTER|DRM_ROOT_ONLY),
	DRM_IOCTL_DEF(DRM_I915_ALLOC, i915_mem_alloc, DRM_AUTH),
	DRM_IOCTL_DEF(DRM_I915_FREE, i915_mem_free, DRM_AUTH),
	DRM_IOCTL_DEF(DRM_I915_INIT_HEAP, i915_mem_init_heap, DRM_AUTH|DRM_MASTER|DRM_ROOT_ONLY),
	DRM_IOCTL_DEF(DRM_I915_CMDBUFFER, i915_cmdbuffer, DRM_AUTH),
	DRM_IOCTL_DEF(DRM_I915_DESTROY_HEAP,  i915_mem_destroy_heap, DRM_AUTH|DRM_MASTER|DRM_ROOT_ONLY ),
	DRM_IOCTL_DEF(DRM_I915_SET_VBLANK_PIPE,  i915_vblank_pipe_set, DRM_AUTH|DRM_MASTER|DRM_ROOT_ONLY ),
	DRM_IOCTL_DEF(DRM_I915_GET_VBLANK_PIPE,  i915_vblank_pipe_get, DRM_AUTH ),
	DRM_IOCTL_DEF(DRM_I915_VBLANK_SWAP, i915_vblank_swap, DRM_AUTH),
	DRM_IOCTL_DEF(DRM_I915_HWS_ADDR, i915_set_status_page, DRM_AUTH|DRM_MASTER|DRM_ROOT_ONLY),
	DRM_IOCTL_DEF(DRM_I915_GEM_INIT, i915_gem_init_ioctl, DRM_AUTH|DRM_MASTER|DRM_ROOT_ONLY|DRM_UNLOCKED),
	DRM_IOCTL_DEF(DRM_I915_GEM_EXECBUFFER, i915_gem_execbuffer, DRM_AUTH|DRM_UNLOCKED),
	DRM_IOCTL_DEF(DRM_I915_GEM_EXECBUFFER2, i915_gem_execbuffer2, DRM_AUTH|DRM_UNLOCKED),
	DRM_IOCTL_DEF(DRM_I915_GEM_PIN, i915_gem_pin_ioctl, DRM_AUTH|DRM_ROOT_ONLY|DRM_UNLOCKED),
	DRM_IOCTL_DEF(DRM_I915_GEM_UNPIN, i915_gem_unpin_ioctl, DRM_AUTH|DRM_ROOT_ONLY|DRM_UNLOCKED),
	DRM_IOCTL_DEF(DRM_I915_GEM_BUSY, i915_gem_busy_ioctl, DRM_AUTH|DRM_UNLOCKED),
	DRM_IOCTL_DEF(DRM_I915_GEM_THROTTLE, i915_gem_throttle_ioctl, DRM_AUTH|DRM_UNLOCKED),
	DRM_IOCTL_DEF(DRM_I915_GEM_ENTERVT, i915_gem_entervt_ioctl, DRM_AUTH|DRM_MASTER|DRM_ROOT_ONLY|DRM_UNLOCKED),
	DRM_IOCTL_DEF(DRM_I915_GEM_LEAVEVT, i915_gem_leavevt_ioctl, DRM_AUTH|DRM_MASTER|DRM_ROOT_ONLY|DRM_UNLOCKED),
	DRM_IOCTL_DEF(DRM_I915_GEM_CREATE, i915_gem_create_ioctl, DRM_UNLOCKED),
	DRM_IOCTL_DEF(DRM_I915_GEM_PREAD, i915_gem_pread_ioctl, DRM_UNLOCKED),
	DRM_IOCTL_DEF(DRM_I915_GEM_PWRITE, i915_gem_pwrite_ioctl, DRM_UNLOCKED),
	DRM_IOCTL_DEF(DRM_I915_GEM_MMAP, i915_gem_mmap_ioctl, DRM_UNLOCKED),
	DRM_IOCTL_DEF(DRM_I915_GEM_MMAP_GTT, i915_gem_mmap_gtt_ioctl, DRM_UNLOCKED),
	DRM_IOCTL_DEF(DRM_I915_GEM_SET_DOMAIN, i915_gem_set_domain_ioctl, DRM_UNLOCKED),
	DRM_IOCTL_DEF(DRM_I915_GEM_SW_FINISH, i915_gem_sw_finish_ioctl, DRM_UNLOCKED),
	DRM_IOCTL_DEF(DRM_I915_GEM_SET_TILING, i915_gem_set_tiling, DRM_UNLOCKED),
	DRM_IOCTL_DEF(DRM_I915_GEM_GET_TILING, i915_gem_get_tiling, DRM_UNLOCKED),
	DRM_IOCTL_DEF(DRM_I915_GEM_GET_APERTURE, i915_gem_get_aperture_ioctl, DRM_UNLOCKED),
	DRM_IOCTL_DEF(DRM_I915_GET_PIPE_FROM_CRTC_ID, intel_get_pipe_from_crtc_id, DRM_UNLOCKED),
	DRM_IOCTL_DEF(DRM_I915_GEM_MADVISE, i915_gem_madvise_ioctl, DRM_UNLOCKED),
	DRM_IOCTL_DEF(DRM_I915_OVERLAY_PUT_IMAGE, intel_overlay_put_image, DRM_MASTER|DRM_CONTROL_ALLOW|DRM_UNLOCKED),
	DRM_IOCTL_DEF(DRM_I915_OVERLAY_ATTRS, intel_overlay_attrs, DRM_MASTER|DRM_CONTROL_ALLOW|DRM_UNLOCKED),
};

int i915_max_ioctl = DRM_ARRAY_SIZE(i915_ioctls);

/**
 * Determine if the device really is AGP or not.
 *
 * All Intel graphics chipsets are treated as AGP, even if they are really
 * PCI-e.
 *
 * \param dev   The device to be tested.
 *
 * \returns
 * A value of 1 is always retured to indictate every i9x5 is AGP.
 */
int i915_driver_device_is_agp(struct drm_device * dev)
{
	return 1;
}<|MERGE_RESOLUTION|>--- conflicted
+++ resolved
@@ -1411,13 +1411,10 @@
 					     i915_switcheroo_can_switch);
 	if (ret)
 		goto cleanup_vga_client;
-<<<<<<< HEAD
-=======
 
 	/* IIR "flip pending" bit means done if this bit is set */
 	if (IS_GEN3(dev) && (I915_READ(ECOSKPD) & ECO_FLIP_DONE))
 		dev_priv->flip_pending_is_done = true;
->>>>>>> 123f94f2
 
 	intel_modeset_init(dev);
 
