--- conflicted
+++ resolved
@@ -621,6 +621,13 @@
 Why:	Superseded by xt_CT
 Who:	Netfilter developer team <netfilter-devel@vger.kernel.org>
 
+----------------------------
+
+What:	IRQF_DISABLED
+When:	2.6.36
+Why:	The flag is a NOOP as we run interrupt handlers with interrupts disabled
+Who:	Thomas Gleixner <tglx@linutronix.de>
+
 ---------------------------
 
 What:	video4linux /dev/vtx teletext API support
@@ -642,27 +649,4 @@
 	event that new hardware appears that wants to use the functionality
 	provided by the vtx API, then that functionality should be build
 	around the sliced VBI API instead.
-<<<<<<< HEAD
-Who:	Hans Verkuil <hverkuil@xs4all.nl>
-=======
-Who:	Hans Verkuil <hverkuil@xs4all.nl>
-
-----------------------------
-
-What:	IRQF_DISABLED
-When:	2.6.36
-Why:	The flag is a NOOP as we run interrupt handlers with interrupts disabled
-Who:	Thomas Gleixner <tglx@linutronix.de>
-
-----------------------------
-
-What:	old ieee1394 subsystem (CONFIG_IEEE1394)
-When:	2.6.37
-Files:	drivers/ieee1394/ except init_ohci1394_dma.c
-Why:	superseded by drivers/firewire/ (CONFIG_FIREWIRE) which offers more
-	features, better performance, and better security, all with smaller
-	and more modern code base
-Who:	Stefan Richter <stefanr@s5r6.in-berlin.de>
-
-----------------------------
->>>>>>> cc106eb3
+Who:	Hans Verkuil <hverkuil@xs4all.nl>