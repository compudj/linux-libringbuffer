The following is a list of files and features that are going to be
removed in the kernel source tree.  Every entry should contain what
exactly is going away, why it is happening, and who is going to be doing
the work.  When the feature is removed from the kernel, it should also
be removed from this file.

---------------------------

What:	PRISM54
When:	2.6.34

Why:	prism54 FullMAC PCI / Cardbus devices used to be supported only by the
	prism54 wireless driver. After Intersil stopped selling these
	devices in preference for the newer more flexible SoftMAC devices
	a SoftMAC device driver was required and prism54 did not support
	them. The p54pci driver now exists and has been present in the kernel for
	a while. This driver supports both SoftMAC devices and FullMAC devices.
	The main difference between these devices was the amount of memory which
	could be used for the firmware. The SoftMAC devices support a smaller
	amount of memory. Because of this the SoftMAC firmware fits into FullMAC
	devices's memory. p54pci supports not only PCI / Cardbus but also USB
	and SPI. Since p54pci supports all devices prism54 supports
	you will have a conflict. I'm not quite sure how distributions are
	handling this conflict right now. prism54 was kept around due to
	claims users may experience issues when using the SoftMAC driver.
	Time has passed users have not reported issues. If you use prism54
	and for whatever reason you cannot use p54pci please let us know!
	E-mail us at: linux-wireless@vger.kernel.org

	For more information see the p54 wiki page:

	http://wireless.kernel.org/en/users/Drivers/p54

Who:	Luis R. Rodriguez <lrodriguez@atheros.com>

---------------------------

What:	IRQF_SAMPLE_RANDOM
Check:	IRQF_SAMPLE_RANDOM
When:	July 2009

Why:	Many of IRQF_SAMPLE_RANDOM users are technically bogus as entropy
	sources in the kernel's current entropy model. To resolve this, every
	input point to the kernel's entropy pool needs to better document the
	type of entropy source it actually is. This will be replaced with
	additional add_*_randomness functions in drivers/char/random.c

Who:	Robin Getz <rgetz@blackfin.uclinux.org> & Matt Mackall <mpm@selenic.com>

---------------------------

What:	Deprecated snapshot ioctls
When:	2.6.36

Why:	The ioctls in kernel/power/user.c were marked as deprecated long time
	ago. Now they notify users about that so that they need to replace
	their userspace. After some more time, remove them completely.

Who:	Jiri Slaby <jirislaby@gmail.com>

---------------------------

What:	The ieee80211_regdom module parameter
When:	March 2010 / desktop catchup

Why:	This was inherited by the CONFIG_WIRELESS_OLD_REGULATORY code,
	and currently serves as an option for users to define an
	ISO / IEC 3166 alpha2 code for the country they are currently
	present in. Although there are userspace API replacements for this
	through nl80211 distributions haven't yet caught up with implementing
	decent alternatives through standard GUIs. Although available as an
	option through iw or wpa_supplicant its just a matter of time before
	distributions pick up good GUI options for this. The ideal solution
	would actually consist of intelligent designs which would do this for
	the user automatically even when travelling through different countries.
	Until then we leave this module parameter as a compromise.

	When userspace improves with reasonable widely-available alternatives for
	this we will no longer need this module parameter. This entry hopes that
	by the super-futuristically looking date of "March 2010" we will have
	such replacements widely available.

Who:	Luis R. Rodriguez <lrodriguez@atheros.com>

---------------------------

What:	dev->power.power_state
When:	July 2007
Why:	Broken design for runtime control over driver power states, confusing
	driver-internal runtime power management with:  mechanisms to support
	system-wide sleep state transitions; event codes that distinguish
	different phases of swsusp "sleep" transitions; and userspace policy
	inputs.  This framework was never widely used, and most attempts to
	use it were broken.  Drivers should instead be exposing domain-specific
	interfaces either to kernel or to userspace.
Who:	Pavel Machek <pavel@suse.cz>

---------------------------

What:	Video4Linux API 1 ioctls and from Video devices.
When:	July 2009
Files:	include/linux/videodev.h
Check:	include/linux/videodev.h
Why:	V4L1 AP1 was replaced by V4L2 API during migration from 2.4 to 2.6
	series. The old API have lots of drawbacks and don't provide enough
	means to work with all video and audio standards. The newer API is
	already available on the main drivers and should be used instead.
	Newer drivers should use v4l_compat_translate_ioctl function to handle
	old calls, replacing to newer ones.
	Decoder iocts are using internally to allow video drivers to
	communicate with video decoders. This should also be improved to allow
	V4L2 calls being translated into compatible internal ioctls.
	Compatibility ioctls will be provided, for a while, via 
	v4l1-compat module. 
Who:	Mauro Carvalho Chehab <mchehab@infradead.org>

---------------------------

What:	PCMCIA control ioctl (needed for pcmcia-cs [cardmgr, cardctl])
When:	2.6.35/2.6.36
Files:	drivers/pcmcia/: pcmcia_ioctl.c
Why:	With the 16-bit PCMCIA subsystem now behaving (almost) like a
	normal hotpluggable bus, and with it using the default kernel
	infrastructure (hotplug, driver core, sysfs) keeping the PCMCIA
	control ioctl needed by cardmgr and cardctl from pcmcia-cs is
	unnecessary and potentially harmful (it does not provide for
	proper locking), and makes further cleanups and integration of the
	PCMCIA subsystem into the Linux kernel device driver model more
	difficult. The features provided by cardmgr and cardctl are either
	handled by the kernel itself now or are available in the new
	pcmciautils package available at
	http://kernel.org/pub/linux/utils/kernel/pcmcia/

	For all architectures except ARM, the associated config symbol
	has been removed from kernel 2.6.34; for ARM, it will be likely
	be removed from kernel 2.6.35. The actual code will then likely
	be removed from kernel 2.6.36.
Who:	Dominik Brodowski <linux@dominikbrodowski.net>

---------------------------

What:	sys_sysctl
When:	September 2010
Option: CONFIG_SYSCTL_SYSCALL
Why:	The same information is available in a more convenient from
	/proc/sys, and none of the sysctl variables appear to be
	important performance wise.

	Binary sysctls are a long standing source of subtle kernel
	bugs and security issues.

	When I looked several months ago all I could find after
	searching several distributions were 5 user space programs and
	glibc (which falls back to /proc/sys) using this syscall.

	The man page for sysctl(2) documents it as unusable for user
	space programs.

	sysctl(2) is not generally ABI compatible to a 32bit user
	space application on a 64bit and a 32bit kernel.

	For the last several months the policy has been no new binary
	sysctls and no one has put forward an argument to use them.

	Binary sysctls issues seem to keep happening appearing so
	properly deprecating them (with a warning to user space) and a
	2 year grace warning period will mean eventually we can kill
	them and end the pain.

	In the mean time individual binary sysctls can be dealt with
	in a piecewise fashion.

Who:	Eric Biederman <ebiederm@xmission.com>

---------------------------

What:	remove EXPORT_SYMBOL(kernel_thread)
When:	August 2006
Files:	arch/*/kernel/*_ksyms.c
Check:	kernel_thread
Why:	kernel_thread is a low-level implementation detail.  Drivers should
        use the <linux/kthread.h> API instead which shields them from
	implementation details and provides a higherlevel interface that
	prevents bugs and code duplication
Who:	Christoph Hellwig <hch@lst.de>

---------------------------

What:	Unused EXPORT_SYMBOL/EXPORT_SYMBOL_GPL exports
	(temporary transition config option provided until then)
	The transition config option will also be removed at the same time.
When:	before 2.6.19
Why:	Unused symbols are both increasing the size of the kernel binary
	and are often a sign of "wrong API"
Who:	Arjan van de Ven <arjan@linux.intel.com>

---------------------------

What:	PHYSDEVPATH, PHYSDEVBUS, PHYSDEVDRIVER in the uevent environment
When:	October 2008
Why:	The stacking of class devices makes these values misleading and
	inconsistent.
	Class devices should not carry any of these properties, and bus
	devices have SUBSYTEM and DRIVER as a replacement.
Who:	Kay Sievers <kay.sievers@suse.de>

---------------------------

What:	ACPI procfs interface
When:	July 2008
Why:	ACPI sysfs conversion should be finished by January 2008.
	ACPI procfs interface will be removed in July 2008 so that
	there is enough time for the user space to catch up.
Who:	Zhang Rui <rui.zhang@intel.com>

---------------------------

What:	/proc/acpi/button
When:	August 2007
Why:	/proc/acpi/button has been replaced by events to the input layer
	since 2.6.20.
Who:	Len Brown <len.brown@intel.com>

---------------------------

What:	/proc/acpi/event
When:	February 2008
Why:	/proc/acpi/event has been replaced by events via the input layer
	and netlink since 2.6.23.
Who:	Len Brown <len.brown@intel.com>

---------------------------

What:	i386/x86_64 bzImage symlinks
When:	April 2010

Why:	The i386/x86_64 merge provides a symlink to the old bzImage
	location so not yet updated user space tools, e.g. package
	scripts, do not break.
Who:	Thomas Gleixner <tglx@linutronix.de>

---------------------------

What:	GPIO autorequest on gpio_direction_{input,output}() in gpiolib
When:	February 2010
Why:	All callers should use explicit gpio_request()/gpio_free().
	The autorequest mechanism in gpiolib was provided mostly as a
	migration aid for legacy GPIO interfaces (for SOC based GPIOs).
	Those users have now largely migrated.  Platforms implementing
	the GPIO interfaces without using gpiolib will see no changes.
Who:	David Brownell <dbrownell@users.sourceforge.net>
---------------------------

What:	b43 support for firmware revision < 410
When:	The schedule was July 2008, but it was decided that we are going to keep the
        code as long as there are no major maintanance headaches.
	So it _could_ be removed _any_ time now, if it conflicts with something new.
Why:	The support code for the old firmware hurts code readability/maintainability
	and slightly hurts runtime performance. Bugfixes for the old firmware
	are not provided by Broadcom anymore.
Who:	Michael Buesch <mb@bu3sch.de>

---------------------------

What:	/sys/o2cb symlink
When:	January 2010
Why:	/sys/fs/o2cb is the proper location for this information - /sys/o2cb
	exists as a symlink for backwards compatibility for old versions of
	ocfs2-tools. 2 years should be sufficient time to phase in new versions
	which know to look in /sys/fs/o2cb.
Who:	ocfs2-devel@oss.oracle.com

---------------------------

What:	Ability for non root users to shm_get hugetlb pages based on mlock
	resource limits
When:	2.6.31
Why:	Non root users need to be part of /proc/sys/vm/hugetlb_shm_group or
	have CAP_IPC_LOCK to be able to allocate shm segments backed by
	huge pages.  The mlock based rlimit check to allow shm hugetlb is
	inconsistent with mmap based allocations.  Hence it is being
	deprecated.
Who:	Ravikiran Thirumalai <kiran@scalex86.org>

---------------------------

What:	CONFIG_THERMAL_HWMON
When:	January 2009
Why:	This option was introduced just to allow older lm-sensors userspace
	to keep working over the upgrade to 2.6.26. At the scheduled time of
	removal fixed lm-sensors (2.x or 3.x) should be readily available.
Who:	Rene Herman <rene.herman@gmail.com>

---------------------------

What:	Code that is now under CONFIG_WIRELESS_EXT_SYSFS
	(in net/core/net-sysfs.c)
When:	After the only user (hal) has seen a release with the patches
	for enough time, probably some time in 2010.
Why:	Over 1K .text/.data size reduction, data is available in other
	ways (ioctls)
Who:	Johannes Berg <johannes@sipsolutions.net>

---------------------------

What: CONFIG_NF_CT_ACCT
When: 2.6.29
Why:  Accounting can now be enabled/disabled without kernel recompilation.
      Currently used only to set a default value for a feature that is also
      controlled by a kernel/module/sysfs/sysctl parameter.
Who:  Krzysztof Piotr Oledzki <ole@ans.pl>

---------------------------

What:	sysfs ui for changing p4-clockmod parameters
When:	September 2009
Why:	See commits 129f8ae9b1b5be94517da76009ea956e89104ce8 and
	e088e4c9cdb618675874becb91b2fd581ee707e6.
	Removal is subject to fixing any remaining bugs in ACPI which may
	cause the thermal throttling not to happen at the right time.
Who:	Dave Jones <davej@redhat.com>, Matthew Garrett <mjg@redhat.com>

-----------------------------

What:	__do_IRQ all in one fits nothing interrupt handler
When:	2.6.32
Why:	__do_IRQ was kept for easy migration to the type flow handlers.
	More than two years of migration time is enough.
Who:	Thomas Gleixner <tglx@linutronix.de>

-----------------------------

What:	fakephp and associated sysfs files in /sys/bus/pci/slots/
When:	2011
Why:	In 2.6.27, the semantics of /sys/bus/pci/slots was redefined to
	represent a machine's physical PCI slots. The change in semantics
	had userspace implications, as the hotplug core no longer allowed
	drivers to create multiple sysfs files per physical slot (required
	for multi-function devices, e.g.). fakephp was seen as a developer's
	tool only, and its interface changed. Too late, we learned that
	there were some users of the fakephp interface.

	In 2.6.30, the original fakephp interface was restored. At the same
	time, the PCI core gained the ability that fakephp provided, namely
	function-level hot-remove and hot-add.

	Since the PCI core now provides the same functionality, exposed in:

		/sys/bus/pci/rescan
		/sys/bus/pci/devices/.../remove
		/sys/bus/pci/devices/.../rescan

	there is no functional reason to maintain fakephp as well.

	We will keep the existing module so that 'modprobe fakephp' will
	present the old /sys/bus/pci/slots/... interface for compatibility,
	but users are urged to migrate their applications to the API above.

	After a reasonable transition period, we will remove the legacy
	fakephp interface.
Who:	Alex Chiang <achiang@hp.com>

---------------------------

What:	CONFIG_RFKILL_INPUT
When:	2.6.33
Why:	Should be implemented in userspace, policy daemon.
Who:	Johannes Berg <johannes@sipsolutions.net>

---------------------------

What:	CONFIG_INOTIFY
When:	2.6.33
Why:	last user (audit) will be converted to the newer more generic
	and more easily maintained fsnotify subsystem
Who:	Eric Paris <eparis@redhat.com>

----------------------------

What:	lock_policy_rwsem_* and unlock_policy_rwsem_* will not be
	exported interface anymore.
When:	2.6.33
Why:	cpu_policy_rwsem has a new cleaner definition making it local to
	cpufreq core and contained inside cpufreq.c. Other dependent
	drivers should not use it in order to safely avoid lockdep issues.
Who:	Venkatesh Pallipadi <venkatesh.pallipadi@intel.com>

----------------------------

What:	sound-slot/service-* module aliases and related clutters in
	sound/sound_core.c
When:	August 2010
Why:	OSS sound_core grabs all legacy minors (0-255) of SOUND_MAJOR
	(14) and requests modules using custom sound-slot/service-*
	module aliases.  The only benefit of doing this is allowing
	use of custom module aliases which might as well be considered
	a bug at this point.  This preemptive claiming prevents
	alternative OSS implementations.

	Till the feature is removed, the kernel will be requesting
	both sound-slot/service-* and the standard char-major-* module
	aliases and allow turning off the pre-claiming selectively via
	CONFIG_SOUND_OSS_CORE_PRECLAIM and soundcore.preclaim_oss
	kernel parameter.

	After the transition phase is complete, both the custom module
	aliases and switches to disable it will go away.  This removal
	will also allow making ALSA OSS emulation independent of
	sound_core.  The dependency will be broken then too.
Who:	Tejun Heo <tj@kernel.org>

----------------------------

What:	Support for VMware's guest paravirtuliazation technique [VMI] will be
	dropped.
When:	2.6.37 or earlier.
Why:	With the recent innovations in CPU hardware acceleration technologies
	from Intel and AMD, VMware ran a few experiments to compare these
	techniques to guest paravirtualization technique on VMware's platform.
	These hardware assisted virtualization techniques have outperformed the
	performance benefits provided by VMI in most of the workloads. VMware
	expects that these hardware features will be ubiquitous in a couple of
	years, as a result, VMware has started a phased retirement of this
	feature from the hypervisor. We will be removing this feature from the
	Kernel too. Right now we are targeting 2.6.37 but can retire earlier if
	technical reasons (read opportunity to remove major chunk of pvops)
	arise.

	Please note that VMI has always been an optimization and non-VMI kernels
	still work fine on VMware's platform.
	Latest versions of VMware's product which support VMI are,
	Workstation 7.0 and VSphere 4.0 on ESX side, future maintainence
	releases for these products will continue supporting VMI.

	For more details about VMI retirement take a look at this,
	http://blogs.vmware.com/guestosguide/2009/09/vmi-retirement.html

Who:	Alok N Kataria <akataria@vmware.com>

----------------------------

What:	Support for lcd_switch and display_get in asus-laptop driver
When:	March 2010
Why:	These two features use non-standard interfaces. There are the
	only features that really need multiple path to guess what's
	the right method name on a specific laptop.

	Removing them will allow to remove a lot of code an significantly
	clean the drivers.

	This will affect the backlight code which won't be able to know
	if the backlight is on or off. The platform display file will also be
	write only (like the one in eeepc-laptop).

	This should'nt affect a lot of user because they usually know
	when their display is on or off.

Who:	Corentin Chary <corentin.chary@gmail.com>

----------------------------

What:	usbvideo quickcam_messenger driver
When:	2.6.35
Files:	drivers/media/video/usbvideo/quickcam_messenger.[ch]
Why:	obsolete v4l1 driver replaced by gspca_stv06xx
Who:	Hans de Goede <hdegoede@redhat.com>

----------------------------

What:	ov511 v4l1 driver
When:	2.6.35
Files:	drivers/media/video/ov511.[ch]
Why:	obsolete v4l1 driver replaced by gspca_ov519
Who:	Hans de Goede <hdegoede@redhat.com>

----------------------------

What:	w9968cf v4l1 driver
When:	2.6.35
Files:	drivers/media/video/w9968cf*.[ch]
Why:	obsolete v4l1 driver replaced by gspca_ov519
Who:	Hans de Goede <hdegoede@redhat.com>

----------------------------

What:	ovcamchip sensor framework
When:	2.6.35
Files:	drivers/media/video/ovcamchip/*
Why:	Only used by obsoleted v4l1 drivers
Who:	Hans de Goede <hdegoede@redhat.com>

----------------------------

What:	stv680 v4l1 driver
When:	2.6.35
Files:	drivers/media/video/stv680.[ch]
Why:	obsolete v4l1 driver replaced by gspca_stv0680
Who:	Hans de Goede <hdegoede@redhat.com>

----------------------------

What:	zc0301 v4l driver
When:	2.6.35
Files:	drivers/media/video/zc0301/*
Why:	Duplicate functionality with the gspca_zc3xx driver, zc0301 only
	supports 2 USB-ID's (because it only supports a limited set of
	sensors) wich are also supported by the gspca_zc3xx driver
	(which supports 53 USB-ID's in total)
Who:	Hans de Goede <hdegoede@redhat.com>

----------------------------

What:	sysfs-class-rfkill state file
When:	Feb 2014
Files:	net/rfkill/core.c
Why: 	Documented as obsolete since Feb 2010. This file is limited to 3
	states while the rfkill drivers can have 4 states.
Who: 	anybody or Florian Mickler <florian@mickler.org>

----------------------------

What: 	sysfs-class-rfkill claim file
When:	Feb 2012
Files:	net/rfkill/core.c
Why:	It is not possible to claim an rfkill driver since 2007. This is
	Documented as obsolete since Feb 2010.
Who: 	anybody or Florian Mickler <florian@mickler.org>

----------------------------

What:	capifs
When:	February 2011
Files:	drivers/isdn/capi/capifs.*
Why:	udev fully replaces this special file system that only contains CAPI
	NCCI TTY device nodes. User space (pppdcapiplugin) works without
	noticing the difference.
Who:	Jan Kiszka <jan.kiszka@web.de>

----------------------------

What:	KVM memory aliases support
When:	July 2010
Why:	Memory aliasing support is used for speeding up guest vga access
	through the vga windows.

	Modern userspace no longer uses this feature, so it's just bitrotted
	code and can be removed with no impact.
Who:	Avi Kivity <avi@redhat.com>

----------------------------

What:	xtime, wall_to_monotonic
When:	2.6.36+
Files:	kernel/time/timekeeping.c include/linux/time.h
Why:	Cleaning up timekeeping internal values. Please use
	existing timekeeping accessor functions to access
	the equivalent functionality.
Who:	John Stultz <johnstul@us.ibm.com>

----------------------------

What:	KVM kernel-allocated memory slots
When:	July 2010
Why:	Since 2.6.25, kvm supports user-allocated memory slots, which are
	much more flexible than kernel-allocated slots.  All current userspace
	supports the newer interface and this code can be removed with no
	impact.
Who:	Avi Kivity <avi@redhat.com>

----------------------------

What:	KVM paravirt mmu host support
When:	January 2011
Why:	The paravirt mmu host support is slower than non-paravirt mmu, both
	on newer and older hardware.  It is already not exposed to the guest,
	and kept only for live migration purposes.
Who:	Avi Kivity <avi@redhat.com>

----------------------------

<<<<<<< HEAD
What: 	"acpi=ht" boot option
When:	2.6.35
Why:	Useful in 2003, implementation is a hack.
	Generally invoked by accident today.
	Seen as doing more harm than good.
Who:	Len Brown <len.brown@intel.com>

----------------------------

What:	IRQF_DISABLED
When:	2.6.36
Why:	The flag is a NOOP as we run interrupt handlers with interrupts disabled
Who:	Thomas Gleixner <tglx@linutronix.de>

----------------------------

=======
>>>>>>> 1d30320f
What:	iwlwifi 50XX module parameters
When:	2.6.40
Why:	The "..50" modules parameters were used to configure 5000 series and
	up devices; different set of module parameters also available for 4965
	with same functionalities. Consolidate both set into single place
	in drivers/net/wireless/iwlwifi/iwl-agn.c

Who:	Wey-Yi Guy <wey-yi.w.guy@intel.com>

----------------------------

What:	iwl4965 alias support
When:	2.6.40
Why:	Internal alias support has been present in module-init-tools for some
	time, the MODULE_ALIAS("iwl4965") boilerplate aliases can be removed
	with no impact.

Who:	Wey-Yi Guy <wey-yi.w.guy@intel.com>

---------------------------

What:	xt_NOTRACK
Files:	net/netfilter/xt_NOTRACK.c
When:	April 2011
Why:	Superseded by xt_CT
Who:	Netfilter developer team <netfilter-devel@vger.kernel.org>

----------------------------

What:	IRQF_DISABLED
When:	2.6.36
Why:	The flag is a NOOP as we run interrupt handlers with interrupts disabled
Who:	Thomas Gleixner <tglx@linutronix.de>

---------------------------

What:	video4linux /dev/vtx teletext API support
When:	2.6.35
Files:	drivers/media/video/saa5246a.c drivers/media/video/saa5249.c
	include/linux/videotext.h
Why:	The vtx device nodes have been superseded by vbi device nodes
	for many years. No applications exist that use the vtx support.
	Of the two i2c drivers that actually support this API the saa5249
	has been impossible to use for a year now and no known hardware
	that supports this device exists. The saa5246a is theoretically
	supported by the old mxb boards, but it never actually worked.

	In summary: there is no hardware that can use this API and there
	are no applications actually implementing this API.

	The vtx support still reserves minors 192-223 and we would really
	like to reuse those for upcoming new functionality. In the unlikely
	event that new hardware appears that wants to use the functionality
	provided by the vtx API, then that functionality should be build
	around the sliced VBI API instead.
Who:	Hans Verkuil <hverkuil@xs4all.nl><|MERGE_RESOLUTION|>--- conflicted
+++ resolved
@@ -578,25 +578,6 @@
 
 ----------------------------
 
-<<<<<<< HEAD
-What: 	"acpi=ht" boot option
-When:	2.6.35
-Why:	Useful in 2003, implementation is a hack.
-	Generally invoked by accident today.
-	Seen as doing more harm than good.
-Who:	Len Brown <len.brown@intel.com>
-
-----------------------------
-
-What:	IRQF_DISABLED
-When:	2.6.36
-Why:	The flag is a NOOP as we run interrupt handlers with interrupts disabled
-Who:	Thomas Gleixner <tglx@linutronix.de>
-
-----------------------------
-
-=======
->>>>>>> 1d30320f
 What:	iwlwifi 50XX module parameters
 When:	2.6.40
 Why:	The "..50" modules parameters were used to configure 5000 series and
@@ -623,13 +604,6 @@
 When:	April 2011
 Why:	Superseded by xt_CT
 Who:	Netfilter developer team <netfilter-devel@vger.kernel.org>
-
-----------------------------
-
-What:	IRQF_DISABLED
-When:	2.6.36
-Why:	The flag is a NOOP as we run interrupt handlers with interrupts disabled
-Who:	Thomas Gleixner <tglx@linutronix.de>
 
 ---------------------------
 
@@ -652,4 +626,23 @@
 	event that new hardware appears that wants to use the functionality
 	provided by the vtx API, then that functionality should be build
 	around the sliced VBI API instead.
-Who:	Hans Verkuil <hverkuil@xs4all.nl>+Who:	Hans Verkuil <hverkuil@xs4all.nl>
+
+----------------------------
+
+What:	IRQF_DISABLED
+When:	2.6.36
+Why:	The flag is a NOOP as we run interrupt handlers with interrupts disabled
+Who:	Thomas Gleixner <tglx@linutronix.de>
+
+----------------------------
+
+What:	old ieee1394 subsystem (CONFIG_IEEE1394)
+When:	2.6.37
+Files:	drivers/ieee1394/ except init_ohci1394_dma.c
+Why:	superseded by drivers/firewire/ (CONFIG_FIREWIRE) which offers more
+	features, better performance, and better security, all with smaller
+	and more modern code base
+Who:	Stefan Richter <stefanr@s5r6.in-berlin.de>
+
+----------------------------
