#undef TRACE_SYSTEM
#define TRACE_SYSTEM module

#if !defined(_TRACE_MODULE_H) || defined(TRACE_HEADER_MULTI_READ)
#define _TRACE_MODULE_H

#include <linux/tracepoint.h>

#ifdef CONFIG_MODULES

struct module;

#define show_module_flags(flags) __print_flags(flags, "",	\
	{ (1UL << TAINT_PROPRIETARY_MODULE),	"P" },		\
	{ (1UL << TAINT_FORCED_MODULE),		"F" },		\
	{ (1UL << TAINT_CRAP),			"C" })

TRACE_EVENT(module_load,

	TP_PROTO(struct module *mod),

	TP_ARGS(mod),

	TP_STRUCT__entry(
		__field(	unsigned int,	taints		)
		__string(	name,		mod->name	)
	),

	TP_fast_assign(
		__entry->taints = mod->taints;
		__assign_str(name, mod->name);
	),

	TP_printk("%s %s", __get_str(name), show_module_flags(__entry->taints))
);

TRACE_EVENT(module_free,

	TP_PROTO(struct module *mod),

	TP_ARGS(mod),

	TP_STRUCT__entry(
		__string(	name,		mod->name	)
	),

	TP_fast_assign(
		__assign_str(name, mod->name);
	),

	TP_printk("%s", __get_str(name))
);

#ifdef CONFIG_MODULE_UNLOAD
/* trace_module_get/put are only used if CONFIG_MODULE_UNLOAD is defined */

DECLARE_EVENT_CLASS(module_refcnt,

	TP_PROTO(struct module *mod, unsigned long ip),

	TP_ARGS(mod, ip),

	TP_STRUCT__entry(
		__field(	unsigned long,	ip		)
		__field(	int,		refcnt		)
		__string(	name,		mod->name	)
	),

	TP_fast_assign(
		__entry->ip	= ip;
<<<<<<< HEAD
		__entry->refcnt	= __this_cpu_read(mod->refptr->count);
=======
		__entry->refcnt	= __this_cpu_read(mod->refptr->incs) + __this_cpu_read(mod->refptr->decs);
>>>>>>> c1ab9cab
		__assign_str(name, mod->name);
	),

	TP_printk("%s call_site=%pf refcnt=%d",
		  __get_str(name), (void *)__entry->ip, __entry->refcnt)
);

DEFINE_EVENT(module_refcnt, module_get,

	TP_PROTO(struct module *mod, unsigned long ip),

	TP_ARGS(mod, ip)
);

DEFINE_EVENT(module_refcnt, module_put,

	TP_PROTO(struct module *mod, unsigned long ip),

	TP_ARGS(mod, ip)
);
#endif /* CONFIG_MODULE_UNLOAD */

TRACE_EVENT(module_request,

	TP_PROTO(char *name, bool wait, unsigned long ip),

	TP_ARGS(name, wait, ip),

	TP_STRUCT__entry(
		__field(	bool,		wait		)
		__field(	unsigned long,	ip		)
		__string(	name,		name		)
	),

	TP_fast_assign(
		__entry->wait	= wait;
		__entry->ip	= ip;
		__assign_str(name, name);
	),

	TP_printk("%s wait=%d call_site=%pf",
		  __get_str(name), (int)__entry->wait, (void *)__entry->ip)
);

#endif /* CONFIG_MODULES */

#endif /* _TRACE_MODULE_H */

/* This part must be outside protection */
#include <trace/define_trace.h>
<|MERGE_RESOLUTION|>--- conflicted
+++ resolved
@@ -68,11 +68,7 @@
 
 	TP_fast_assign(
 		__entry->ip	= ip;
-<<<<<<< HEAD
-		__entry->refcnt	= __this_cpu_read(mod->refptr->count);
-=======
 		__entry->refcnt	= __this_cpu_read(mod->refptr->incs) + __this_cpu_read(mod->refptr->decs);
->>>>>>> c1ab9cab
 		__assign_str(name, mod->name);
 	),
 
