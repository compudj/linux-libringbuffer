--- conflicted
+++ resolved
@@ -464,11 +464,7 @@
 {
 	if (module) {
 		preempt_disable();
-<<<<<<< HEAD
-		__this_cpu_inc(module->refptr->count);
-=======
 		__this_cpu_inc(module->refptr->incs);
->>>>>>> c1ab9cab
 		trace_module_get(module, _THIS_IP_);
 		preempt_enable();
 	}
@@ -482,16 +478,9 @@
 		preempt_disable();
 
 		if (likely(module_is_live(module))) {
-<<<<<<< HEAD
-			__this_cpu_inc(module->refptr->count);
-			trace_module_get(module, _THIS_IP_);
-		}
-		else
-=======
 			__this_cpu_inc(module->refptr->incs);
 			trace_module_get(module, _THIS_IP_);
 		} else
->>>>>>> c1ab9cab
 			ret = 0;
 
 		preempt_enable();
