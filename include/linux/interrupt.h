/* interrupt.h */
#ifndef _LINUX_INTERRUPT_H
#define _LINUX_INTERRUPT_H

#include <linux/kernel.h>
#include <linux/linkage.h>
#include <linux/bitops.h>
#include <linux/preempt.h>
#include <linux/cpumask.h>
#include <linux/irqreturn.h>
#include <linux/irqnr.h>
#include <linux/hardirq.h>
#include <linux/irqflags.h>
#include <linux/smp.h>
#include <linux/percpu.h>
#include <linux/hrtimer.h>

#include <asm/atomic.h>
#include <asm/ptrace.h>
#include <asm/system.h>

/*
 * These correspond to the IORESOURCE_IRQ_* defines in
 * linux/ioport.h to select the interrupt line behaviour.  When
 * requesting an interrupt without specifying a IRQF_TRIGGER, the
 * setting should be assumed to be "as already configured", which
 * may be as per machine or firmware initialisation.
 */
#define IRQF_TRIGGER_NONE	0x00000000
#define IRQF_TRIGGER_RISING	0x00000001
#define IRQF_TRIGGER_FALLING	0x00000002
#define IRQF_TRIGGER_HIGH	0x00000004
#define IRQF_TRIGGER_LOW	0x00000008
#define IRQF_TRIGGER_MASK	(IRQF_TRIGGER_HIGH | IRQF_TRIGGER_LOW | \
				 IRQF_TRIGGER_RISING | IRQF_TRIGGER_FALLING)
#define IRQF_TRIGGER_PROBE	0x00000010

/*
 * These flags used only by the kernel as part of the
 * irq handling routines.
 *
 * IRQF_DISABLED - keep irqs disabled when calling the action handler.
 *                 DEPRECATED. This flag is a NOOP and scheduled to be removed
 * IRQF_SAMPLE_RANDOM - irq is used to feed the random generator
 * IRQF_SHARED - allow sharing the irq among several devices
 * IRQF_PROBE_SHARED - set by callers when they expect sharing mismatches to occur
 * IRQF_TIMER - Flag to mark this interrupt as timer interrupt
 * IRQF_PERCPU - Interrupt is per cpu
 * IRQF_NOBALANCING - Flag to exclude this interrupt from irq balancing
 * IRQF_IRQPOLL - Interrupt is used for polling (only the interrupt that is
 *                registered first in an shared interrupt is considered for
 *                performance reasons)
 * IRQF_ONESHOT - Interrupt is not reenabled after the hardirq handler finished.
 *                Used by threaded interrupts which need to keep the
 *                irq line disabled until the threaded handler has been run.
 */
#define IRQF_DISABLED		0x00000020
#define IRQF_SAMPLE_RANDOM	0x00000040
#define IRQF_SHARED		0x00000080
#define IRQF_PROBE_SHARED	0x00000100
#define IRQF_TIMER		0x00000200
#define IRQF_PERCPU		0x00000400
#define IRQF_NOBALANCING	0x00000800
#define IRQF_IRQPOLL		0x00001000
#define IRQF_ONESHOT		0x00002000

/*
 * Bits used by threaded handlers:
 * IRQTF_RUNTHREAD - signals that the interrupt handler thread should run
 * IRQTF_DIED      - handler thread died
 * IRQTF_WARNED    - warning "IRQ_WAKE_THREAD w/o thread_fn" has been printed
 * IRQTF_AFFINITY  - irq thread is requested to adjust affinity
 */
enum {
	IRQTF_RUNTHREAD,
	IRQTF_DIED,
	IRQTF_WARNED,
	IRQTF_AFFINITY,
};

<<<<<<< HEAD
/**
=======
/*
>>>>>>> 70f20804
 * These values can be returned by request_any_context_irq() and
 * describe the context the interrupt will be run in.
 *
 * IRQC_IS_HARDIRQ - interrupt runs in hardirq context
 * IRQC_IS_NESTED - interrupt runs in a nested threaded context
 */
enum {
	IRQC_IS_HARDIRQ	= 0,
	IRQC_IS_NESTED,
};

typedef irqreturn_t (*irq_handler_t)(int, void *);

/**
 * struct irqaction - per interrupt action descriptor
 * @handler:	interrupt handler function
 * @flags:	flags (see IRQF_* above)
 * @name:	name of the device
 * @dev_id:	cookie to identify the device
 * @next:	pointer to the next irqaction for shared interrupts
 * @irq:	interrupt number
 * @dir:	pointer to the proc/irq/NN/name entry
 * @thread_fn:	interupt handler function for threaded interrupts
 * @thread:	thread pointer for threaded interrupts
 * @thread_flags:	flags related to @thread
 */
struct irqaction {
	irq_handler_t handler;
	unsigned long flags;
	const char *name;
	void *dev_id;
	struct irqaction *next;
	int irq;
	struct proc_dir_entry *dir;
	irq_handler_t thread_fn;
	struct task_struct *thread;
	unsigned long thread_flags;
};

extern irqreturn_t no_action(int cpl, void *dev_id);

#ifdef CONFIG_GENERIC_HARDIRQS
extern int __must_check
request_threaded_irq(unsigned int irq, irq_handler_t handler,
		     irq_handler_t thread_fn,
		     unsigned long flags, const char *name, void *dev);

static inline int __must_check
request_irq(unsigned int irq, irq_handler_t handler, unsigned long flags,
	    const char *name, void *dev)
{
	return request_threaded_irq(irq, handler, NULL, flags, name, dev);
}

extern int __must_check
request_any_context_irq(unsigned int irq, irq_handler_t handler,
			unsigned long flags, const char *name, void *dev_id);

extern void exit_irq_thread(void);
#else

extern int __must_check
request_irq(unsigned int irq, irq_handler_t handler, unsigned long flags,
	    const char *name, void *dev);

/*
 * Special function to avoid ifdeffery in kernel/irq/devres.c which
 * gets magically built by GENERIC_HARDIRQS=n architectures (sparc,
 * m68k). I really love these $@%#!* obvious Makefile references:
 * ../../../kernel/irq/devres.o
 */
static inline int __must_check
request_threaded_irq(unsigned int irq, irq_handler_t handler,
		     irq_handler_t thread_fn,
		     unsigned long flags, const char *name, void *dev)
{
	return request_irq(irq, handler, flags, name, dev);
}

static inline int __must_check
request_any_context_irq(unsigned int irq, irq_handler_t handler,
			unsigned long flags, const char *name, void *dev_id)
{
	return request_irq(irq, handler, flags, name, dev_id);
}

static inline void exit_irq_thread(void) { }
#endif

extern void free_irq(unsigned int, void *);

struct device;

extern int __must_check
devm_request_threaded_irq(struct device *dev, unsigned int irq,
			  irq_handler_t handler, irq_handler_t thread_fn,
			  unsigned long irqflags, const char *devname,
			  void *dev_id);

static inline int __must_check
devm_request_irq(struct device *dev, unsigned int irq, irq_handler_t handler,
		 unsigned long irqflags, const char *devname, void *dev_id)
{
	return devm_request_threaded_irq(dev, irq, handler, NULL, irqflags,
					 devname, dev_id);
}

extern void devm_free_irq(struct device *dev, unsigned int irq, void *dev_id);

/*
 * On lockdep we dont want to enable hardirqs in hardirq
 * context. Use local_irq_enable_in_hardirq() to annotate
 * kernel code that has to do this nevertheless (pretty much
 * the only valid case is for old/broken hardware that is
 * insanely slow).
 *
 * NOTE: in theory this might break fragile code that relies
 * on hardirq delivery - in practice we dont seem to have such
 * places left. So the only effect should be slightly increased
 * irqs-off latencies.
 */
#ifdef CONFIG_LOCKDEP
# define local_irq_enable_in_hardirq()	do { } while (0)
#else
# define local_irq_enable_in_hardirq()	local_irq_enable()
#endif

extern void disable_irq_nosync(unsigned int irq);
extern void disable_irq(unsigned int irq);
extern void enable_irq(unsigned int irq);

/* The following three functions are for the core kernel use only. */
#ifdef CONFIG_GENERIC_HARDIRQS
extern void suspend_device_irqs(void);
extern void resume_device_irqs(void);
#ifdef CONFIG_PM_SLEEP
extern int check_wakeup_irqs(void);
#else
static inline int check_wakeup_irqs(void) { return 0; }
#endif
#else
static inline void suspend_device_irqs(void) { };
static inline void resume_device_irqs(void) { };
static inline int check_wakeup_irqs(void) { return 0; }
#endif

#if defined(CONFIG_SMP) && defined(CONFIG_GENERIC_HARDIRQS)

extern cpumask_var_t irq_default_affinity;

extern int irq_set_affinity(unsigned int irq, const struct cpumask *cpumask);
extern int irq_can_set_affinity(unsigned int irq);
extern int irq_select_affinity(unsigned int irq);

extern int irq_set_affinity_hint(unsigned int irq, const struct cpumask *m);
#else /* CONFIG_SMP */

static inline int irq_set_affinity(unsigned int irq, const struct cpumask *m)
{
	return -EINVAL;
}

static inline int irq_can_set_affinity(unsigned int irq)
{
	return 0;
}

static inline int irq_select_affinity(unsigned int irq)  { return 0; }

static inline int irq_set_affinity_hint(unsigned int irq,
                                        const struct cpumask *m)
{
	return -EINVAL;
}
#endif /* CONFIG_SMP && CONFIG_GENERIC_HARDIRQS */

#ifdef CONFIG_GENERIC_HARDIRQS
/*
 * Special lockdep variants of irq disabling/enabling.
 * These should be used for locking constructs that
 * know that a particular irq context which is disabled,
 * and which is the only irq-context user of a lock,
 * that it's safe to take the lock in the irq-disabled
 * section without disabling hardirqs.
 *
 * On !CONFIG_LOCKDEP they are equivalent to the normal
 * irq disable/enable methods.
 */
static inline void disable_irq_nosync_lockdep(unsigned int irq)
{
	disable_irq_nosync(irq);
#ifdef CONFIG_LOCKDEP
	local_irq_disable();
#endif
}

static inline void disable_irq_nosync_lockdep_irqsave(unsigned int irq, unsigned long *flags)
{
	disable_irq_nosync(irq);
#ifdef CONFIG_LOCKDEP
	local_irq_save(*flags);
#endif
}

static inline void disable_irq_lockdep(unsigned int irq)
{
	disable_irq(irq);
#ifdef CONFIG_LOCKDEP
	local_irq_disable();
#endif
}

static inline void enable_irq_lockdep(unsigned int irq)
{
#ifdef CONFIG_LOCKDEP
	local_irq_enable();
#endif
	enable_irq(irq);
}

static inline void enable_irq_lockdep_irqrestore(unsigned int irq, unsigned long *flags)
{
#ifdef CONFIG_LOCKDEP
	local_irq_restore(*flags);
#endif
	enable_irq(irq);
}

/* IRQ wakeup (PM) control: */
extern int set_irq_wake(unsigned int irq, unsigned int on);

static inline int enable_irq_wake(unsigned int irq)
{
	return set_irq_wake(irq, 1);
}

static inline int disable_irq_wake(unsigned int irq)
{
	return set_irq_wake(irq, 0);
}

#else /* !CONFIG_GENERIC_HARDIRQS */
/*
 * NOTE: non-genirq architectures, if they want to support the lock
 * validator need to define the methods below in their asm/irq.h
 * files, under an #ifdef CONFIG_LOCKDEP section.
 */
#ifndef CONFIG_LOCKDEP
#  define disable_irq_nosync_lockdep(irq)	disable_irq_nosync(irq)
#  define disable_irq_nosync_lockdep_irqsave(irq, flags) \
						disable_irq_nosync(irq)
#  define disable_irq_lockdep(irq)		disable_irq(irq)
#  define enable_irq_lockdep(irq)		enable_irq(irq)
#  define enable_irq_lockdep_irqrestore(irq, flags) \
						enable_irq(irq)
# endif

static inline int enable_irq_wake(unsigned int irq)
{
	return 0;
}

static inline int disable_irq_wake(unsigned int irq)
{
	return 0;
}
#endif /* CONFIG_GENERIC_HARDIRQS */

#ifndef __ARCH_SET_SOFTIRQ_PENDING
#define set_softirq_pending(x) (local_softirq_pending() = (x))
#define or_softirq_pending(x)  (local_softirq_pending() |= (x))
#endif

/* Some architectures might implement lazy enabling/disabling of
 * interrupts. In some cases, such as stop_machine, we might want
 * to ensure that after a local_irq_disable(), interrupts have
 * really been disabled in hardware. Such architectures need to
 * implement the following hook.
 */
#ifndef hard_irq_disable
#define hard_irq_disable()	do { } while(0)
#endif

/* PLEASE, avoid to allocate new softirqs, if you need not _really_ high
   frequency threaded job scheduling. For almost all the purposes
   tasklets are more than enough. F.e. all serial device BHs et
   al. should be converted to tasklets, not to softirqs.
 */

enum
{
	HI_SOFTIRQ=0,
	TIMER_SOFTIRQ,
	NET_TX_SOFTIRQ,
	NET_RX_SOFTIRQ,
	BLOCK_SOFTIRQ,
	BLOCK_IOPOLL_SOFTIRQ,
	TASKLET_SOFTIRQ,
	SCHED_SOFTIRQ,
	HRTIMER_SOFTIRQ,
	RCU_SOFTIRQ,	/* Preferable RCU should always be the last softirq */

	NR_SOFTIRQS
};

/* map softirq index to softirq name. update 'softirq_to_name' in
 * kernel/softirq.c when adding a new softirq.
 */
extern char *softirq_to_name[NR_SOFTIRQS];

/* softirq mask and active fields moved to irq_cpustat_t in
 * asm/hardirq.h to get better cache usage.  KAO
 */

struct softirq_action
{
	void	(*action)(struct softirq_action *);
};

asmlinkage void do_softirq(void);
asmlinkage void __do_softirq(void);
extern void open_softirq(int nr, void (*action)(struct softirq_action *));
extern void softirq_init(void);
#define __raise_softirq_irqoff(nr) do { or_softirq_pending(1UL << (nr)); } while (0)
extern void raise_softirq_irqoff(unsigned int nr);
extern void raise_softirq(unsigned int nr);
extern void wakeup_softirqd(void);

/* This is the worklist that queues up per-cpu softirq work.
 *
 * send_remote_sendirq() adds work to these lists, and
 * the softirq handler itself dequeues from them.  The queues
 * are protected by disabling local cpu interrupts and they must
 * only be accessed by the local cpu that they are for.
 */
DECLARE_PER_CPU(struct list_head [NR_SOFTIRQS], softirq_work_list);

/* Try to send a softirq to a remote cpu.  If this cannot be done, the
 * work will be queued to the local cpu.
 */
extern void send_remote_softirq(struct call_single_data *cp, int cpu, int softirq);

/* Like send_remote_softirq(), but the caller must disable local cpu interrupts
 * and compute the current cpu, passed in as 'this_cpu'.
 */
extern void __send_remote_softirq(struct call_single_data *cp, int cpu,
				  int this_cpu, int softirq);

/* Tasklets --- multithreaded analogue of BHs.

   Main feature differing them of generic softirqs: tasklet
   is running only on one CPU simultaneously.

   Main feature differing them of BHs: different tasklets
   may be run simultaneously on different CPUs.

   Properties:
   * If tasklet_schedule() is called, then tasklet is guaranteed
     to be executed on some cpu at least once after this.
   * If the tasklet is already scheduled, but its excecution is still not
     started, it will be executed only once.
   * If this tasklet is already running on another CPU (or schedule is called
     from tasklet itself), it is rescheduled for later.
   * Tasklet is strictly serialized wrt itself, but not
     wrt another tasklets. If client needs some intertask synchronization,
     he makes it with spinlocks.
 */

struct tasklet_struct
{
	struct tasklet_struct *next;
	unsigned long state;
	atomic_t count;
	void (*func)(unsigned long);
	unsigned long data;
};

#define DECLARE_TASKLET(name, func, data) \
struct tasklet_struct name = { NULL, 0, ATOMIC_INIT(0), func, data }

#define DECLARE_TASKLET_DISABLED(name, func, data) \
struct tasklet_struct name = { NULL, 0, ATOMIC_INIT(1), func, data }


enum
{
	TASKLET_STATE_SCHED,	/* Tasklet is scheduled for execution */
	TASKLET_STATE_RUN	/* Tasklet is running (SMP only) */
};

#ifdef CONFIG_SMP
static inline int tasklet_trylock(struct tasklet_struct *t)
{
	return !test_and_set_bit(TASKLET_STATE_RUN, &(t)->state);
}

static inline void tasklet_unlock(struct tasklet_struct *t)
{
	smp_mb__before_clear_bit(); 
	clear_bit(TASKLET_STATE_RUN, &(t)->state);
}

static inline void tasklet_unlock_wait(struct tasklet_struct *t)
{
	while (test_bit(TASKLET_STATE_RUN, &(t)->state)) { barrier(); }
}
#else
#define tasklet_trylock(t) 1
#define tasklet_unlock_wait(t) do { } while (0)
#define tasklet_unlock(t) do { } while (0)
#endif

extern void __tasklet_schedule(struct tasklet_struct *t);

static inline void tasklet_schedule(struct tasklet_struct *t)
{
	if (!test_and_set_bit(TASKLET_STATE_SCHED, &t->state))
		__tasklet_schedule(t);
}

extern void __tasklet_hi_schedule(struct tasklet_struct *t);

static inline void tasklet_hi_schedule(struct tasklet_struct *t)
{
	if (!test_and_set_bit(TASKLET_STATE_SCHED, &t->state))
		__tasklet_hi_schedule(t);
}

extern void __tasklet_hi_schedule_first(struct tasklet_struct *t);

/*
 * This version avoids touching any other tasklets. Needed for kmemcheck
 * in order not to take any page faults while enqueueing this tasklet;
 * consider VERY carefully whether you really need this or
 * tasklet_hi_schedule()...
 */
static inline void tasklet_hi_schedule_first(struct tasklet_struct *t)
{
	if (!test_and_set_bit(TASKLET_STATE_SCHED, &t->state))
		__tasklet_hi_schedule_first(t);
}


static inline void tasklet_disable_nosync(struct tasklet_struct *t)
{
	atomic_inc(&t->count);
	smp_mb__after_atomic_inc();
}

static inline void tasklet_disable(struct tasklet_struct *t)
{
	tasklet_disable_nosync(t);
	tasklet_unlock_wait(t);
	smp_mb();
}

static inline void tasklet_enable(struct tasklet_struct *t)
{
	smp_mb__before_atomic_dec();
	atomic_dec(&t->count);
}

static inline void tasklet_hi_enable(struct tasklet_struct *t)
{
	smp_mb__before_atomic_dec();
	atomic_dec(&t->count);
}

extern void tasklet_kill(struct tasklet_struct *t);
extern void tasklet_kill_immediate(struct tasklet_struct *t, unsigned int cpu);
extern void tasklet_init(struct tasklet_struct *t,
			 void (*func)(unsigned long), unsigned long data);

struct tasklet_hrtimer {
	struct hrtimer		timer;
	struct tasklet_struct	tasklet;
	enum hrtimer_restart	(*function)(struct hrtimer *);
};

extern void
tasklet_hrtimer_init(struct tasklet_hrtimer *ttimer,
		     enum hrtimer_restart (*function)(struct hrtimer *),
		     clockid_t which_clock, enum hrtimer_mode mode);

static inline
int tasklet_hrtimer_start(struct tasklet_hrtimer *ttimer, ktime_t time,
			  const enum hrtimer_mode mode)
{
	return hrtimer_start(&ttimer->timer, time, mode);
}

static inline
void tasklet_hrtimer_cancel(struct tasklet_hrtimer *ttimer)
{
	hrtimer_cancel(&ttimer->timer);
	tasklet_kill(&ttimer->tasklet);
}

/*
 * Autoprobing for irqs:
 *
 * probe_irq_on() and probe_irq_off() provide robust primitives
 * for accurate IRQ probing during kernel initialization.  They are
 * reasonably simple to use, are not "fooled" by spurious interrupts,
 * and, unlike other attempts at IRQ probing, they do not get hung on
 * stuck interrupts (such as unused PS2 mouse interfaces on ASUS boards).
 *
 * For reasonably foolproof probing, use them as follows:
 *
 * 1. clear and/or mask the device's internal interrupt.
 * 2. sti();
 * 3. irqs = probe_irq_on();      // "take over" all unassigned idle IRQs
 * 4. enable the device and cause it to trigger an interrupt.
 * 5. wait for the device to interrupt, using non-intrusive polling or a delay.
 * 6. irq = probe_irq_off(irqs);  // get IRQ number, 0=none, negative=multiple
 * 7. service the device to clear its pending interrupt.
 * 8. loop again if paranoia is required.
 *
 * probe_irq_on() returns a mask of allocated irq's.
 *
 * probe_irq_off() takes the mask as a parameter,
 * and returns the irq number which occurred,
 * or zero if none occurred, or a negative irq number
 * if more than one irq occurred.
 */

#if defined(CONFIG_GENERIC_HARDIRQS) && !defined(CONFIG_GENERIC_IRQ_PROBE) 
static inline unsigned long probe_irq_on(void)
{
	return 0;
}
static inline int probe_irq_off(unsigned long val)
{
	return 0;
}
static inline unsigned int probe_irq_mask(unsigned long val)
{
	return 0;
}
#else
extern unsigned long probe_irq_on(void);	/* returns 0 on failure */
extern int probe_irq_off(unsigned long);	/* returns 0 or negative on failure */
extern unsigned int probe_irq_mask(unsigned long);	/* returns mask of ISA interrupts */
#endif

#ifdef CONFIG_PROC_FS
/* Initialize /proc/irq/ */
extern void init_irq_proc(void);
#else
static inline void init_irq_proc(void)
{
}
#endif

struct seq_file;
int show_interrupts(struct seq_file *p, void *v);

struct irq_desc;

extern int early_irq_init(void);
extern int arch_probe_nr_irqs(void);
extern int arch_early_irq_init(void);
extern int arch_init_chip_data(struct irq_desc *desc, int node);

#endif<|MERGE_RESOLUTION|>--- conflicted
+++ resolved
@@ -78,11 +78,7 @@
 	IRQTF_AFFINITY,
 };
 
-<<<<<<< HEAD
-/**
-=======
-/*
->>>>>>> 70f20804
+/*
  * These values can be returned by request_any_context_irq() and
  * describe the context the interrupt will be run in.
  *
