/*
 *  linux/kernel/exit.c
 *
 *  Copyright (C) 1991, 1992  Linus Torvalds
 */

#include <linux/mm.h>
#include <linux/slab.h>
#include <linux/interrupt.h>
#include <linux/module.h>
#include <linux/capability.h>
#include <linux/completion.h>
#include <linux/personality.h>
#include <linux/tty.h>
#include <linux/iocontext.h>
#include <linux/key.h>
#include <linux/security.h>
#include <linux/cpu.h>
#include <linux/acct.h>
#include <linux/tsacct_kern.h>
#include <linux/file.h>
#include <linux/fdtable.h>
#include <linux/binfmts.h>
#include <linux/nsproxy.h>
#include <linux/pid_namespace.h>
#include <linux/ptrace.h>
#include <linux/profile.h>
#include <linux/mount.h>
#include <linux/proc_fs.h>
#include <linux/kthread.h>
#include <linux/mempolicy.h>
#include <linux/taskstats_kern.h>
#include <linux/delayacct.h>
#include <linux/freezer.h>
#include <linux/cgroup.h>
#include <linux/syscalls.h>
#include <linux/signal.h>
#include <linux/posix-timers.h>
#include <linux/cn_proc.h>
#include <linux/mutex.h>
#include <linux/futex.h>
#include <linux/pipe_fs_i.h>
#include <linux/audit.h> /* for audit_free() */
#include <linux/resource.h>
#include <linux/blkdev.h>
#include <linux/task_io_accounting_ops.h>
#include <linux/tracehook.h>
#include <linux/fs_struct.h>
#include <linux/init_task.h>
#include <linux/perf_event.h>
#include <trace/events/sched.h>
#include <linux/hw_breakpoint.h>

#include <asm/uaccess.h>
#include <asm/unistd.h>
#include <asm/pgtable.h>
#include <asm/mmu_context.h>
#include "cred-internals.h"

static void exit_mm(struct task_struct * tsk);

static void __unhash_process(struct task_struct *p)
{
	nr_threads--;
	detach_pid(p, PIDTYPE_PID);
	if (thread_group_leader(p)) {
		detach_pid(p, PIDTYPE_PGID);
		detach_pid(p, PIDTYPE_SID);

		list_del_rcu(&p->tasks);
		list_del_init(&p->sibling);
		__get_cpu_var(process_counts)--;
	}
	list_del_rcu(&p->thread_group);
}

/*
 * This function expects the tasklist_lock write-locked.
 */
static void __exit_signal(struct task_struct *tsk)
{
	struct signal_struct *sig = tsk->signal;
	struct sighand_struct *sighand;

	BUG_ON(!sig);
	BUG_ON(!atomic_read(&sig->count));

	sighand = rcu_dereference_check(tsk->sighand,
					rcu_read_lock_held() ||
<<<<<<< HEAD
					lockdep_is_held(&tasklist_lock));
=======
					lockdep_tasklist_lock_is_held());
>>>>>>> 3474cbd1
	spin_lock(&sighand->siglock);

	posix_cpu_timers_exit(tsk);
	if (atomic_dec_and_test(&sig->count))
		posix_cpu_timers_exit_group(tsk);
	else {
		/*
		 * If there is any task waiting for the group exit
		 * then notify it:
		 */
		if (sig->group_exit_task && atomic_read(&sig->count) == sig->notify_count)
			wake_up_process(sig->group_exit_task);

		if (tsk == sig->curr_target)
			sig->curr_target = next_thread(tsk);
		/*
		 * Accumulate here the counters for all threads but the
		 * group leader as they die, so they can be added into
		 * the process-wide totals when those are taken.
		 * The group leader stays around as a zombie as long
		 * as there are other threads.  When it gets reaped,
		 * the exit.c code will add its counts into these totals.
		 * We won't ever get here for the group leader, since it
		 * will have been the last reference on the signal_struct.
		 */
		sig->utime = cputime_add(sig->utime, tsk->utime);
		sig->stime = cputime_add(sig->stime, tsk->stime);
		sig->gtime = cputime_add(sig->gtime, tsk->gtime);
		sig->min_flt += tsk->min_flt;
		sig->maj_flt += tsk->maj_flt;
		sig->nvcsw += tsk->nvcsw;
		sig->nivcsw += tsk->nivcsw;
		sig->inblock += task_io_get_inblock(tsk);
		sig->oublock += task_io_get_oublock(tsk);
		task_io_accounting_add(&sig->ioac, &tsk->ioac);
		sig->sum_sched_runtime += tsk->se.sum_exec_runtime;
		sig = NULL; /* Marker for below. */
	}

	__unhash_process(tsk);

	/*
	 * Do this under ->siglock, we can race with another thread
	 * doing sigqueue_free() if we have SIGQUEUE_PREALLOC signals.
	 */
	flush_sigqueue(&tsk->pending);

	tsk->signal = NULL;
	tsk->sighand = NULL;
	spin_unlock(&sighand->siglock);

	__cleanup_sighand(sighand);
	clear_tsk_thread_flag(tsk,TIF_SIGPENDING);
	if (sig) {
		flush_sigqueue(&sig->shared_pending);
		taskstats_tgid_free(sig);
		/*
		 * Make sure ->signal can't go away under rq->lock,
		 * see account_group_exec_runtime().
		 */
		task_rq_unlock_wait(tsk);
		__cleanup_signal(sig);
	}
}

static void delayed_put_task_struct(struct rcu_head *rhp)
{
	struct task_struct *tsk = container_of(rhp, struct task_struct, rcu);

#ifdef CONFIG_PERF_EVENTS
	WARN_ON_ONCE(tsk->perf_event_ctxp);
#endif
	trace_sched_process_free(tsk);
	put_task_struct(tsk);
}


void release_task(struct task_struct * p)
{
	struct task_struct *leader;
	int zap_leader;
repeat:
	tracehook_prepare_release_task(p);
	/* don't need to get the RCU readlock here - the process is dead and
	 * can't be modifying its own credentials. But shut RCU-lockdep up */
	rcu_read_lock();
	atomic_dec(&__task_cred(p)->user->processes);
	rcu_read_unlock();

	proc_flush_task(p);

	write_lock_irq(&tasklist_lock);
	tracehook_finish_release_task(p);
	__exit_signal(p);

	/*
	 * If we are the last non-leader member of the thread
	 * group, and the leader is zombie, then notify the
	 * group leader's parent process. (if it wants notification.)
	 */
	zap_leader = 0;
	leader = p->group_leader;
	if (leader != p && thread_group_empty(leader) && leader->exit_state == EXIT_ZOMBIE) {
		BUG_ON(task_detached(leader));
		do_notify_parent(leader, leader->exit_signal);
		/*
		 * If we were the last child thread and the leader has
		 * exited already, and the leader's parent ignores SIGCHLD,
		 * then we are the one who should release the leader.
		 *
		 * do_notify_parent() will have marked it self-reaping in
		 * that case.
		 */
		zap_leader = task_detached(leader);

		/*
		 * This maintains the invariant that release_task()
		 * only runs on a task in EXIT_DEAD, just for sanity.
		 */
		if (zap_leader)
			leader->exit_state = EXIT_DEAD;
	}

	write_unlock_irq(&tasklist_lock);
	release_thread(p);
	call_rcu(&p->rcu, delayed_put_task_struct);

	p = leader;
	if (unlikely(zap_leader))
		goto repeat;
}

/*
 * This checks not only the pgrp, but falls back on the pid if no
 * satisfactory pgrp is found. I dunno - gdb doesn't work correctly
 * without this...
 *
 * The caller must hold rcu lock or the tasklist lock.
 */
struct pid *session_of_pgrp(struct pid *pgrp)
{
	struct task_struct *p;
	struct pid *sid = NULL;

	p = pid_task(pgrp, PIDTYPE_PGID);
	if (p == NULL)
		p = pid_task(pgrp, PIDTYPE_PID);
	if (p != NULL)
		sid = task_session(p);

	return sid;
}

/*
 * Determine if a process group is "orphaned", according to the POSIX
 * definition in 2.2.2.52.  Orphaned process groups are not to be affected
 * by terminal-generated stop signals.  Newly orphaned process groups are
 * to receive a SIGHUP and a SIGCONT.
 *
 * "I ask you, have you ever known what it is to be an orphan?"
 */
static int will_become_orphaned_pgrp(struct pid *pgrp, struct task_struct *ignored_task)
{
	struct task_struct *p;

	do_each_pid_task(pgrp, PIDTYPE_PGID, p) {
		if ((p == ignored_task) ||
		    (p->exit_state && thread_group_empty(p)) ||
		    is_global_init(p->real_parent))
			continue;

		if (task_pgrp(p->real_parent) != pgrp &&
		    task_session(p->real_parent) == task_session(p))
			return 0;
	} while_each_pid_task(pgrp, PIDTYPE_PGID, p);

	return 1;
}

int is_current_pgrp_orphaned(void)
{
	int retval;

	read_lock(&tasklist_lock);
	retval = will_become_orphaned_pgrp(task_pgrp(current), NULL);
	read_unlock(&tasklist_lock);

	return retval;
}

static int has_stopped_jobs(struct pid *pgrp)
{
	int retval = 0;
	struct task_struct *p;

	do_each_pid_task(pgrp, PIDTYPE_PGID, p) {
		if (!task_is_stopped(p))
			continue;
		retval = 1;
		break;
	} while_each_pid_task(pgrp, PIDTYPE_PGID, p);
	return retval;
}

/*
 * Check to see if any process groups have become orphaned as
 * a result of our exiting, and if they have any stopped jobs,
 * send them a SIGHUP and then a SIGCONT. (POSIX 3.2.2.2)
 */
static void
kill_orphaned_pgrp(struct task_struct *tsk, struct task_struct *parent)
{
	struct pid *pgrp = task_pgrp(tsk);
	struct task_struct *ignored_task = tsk;

	if (!parent)
		 /* exit: our father is in a different pgrp than
		  * we are and we were the only connection outside.
		  */
		parent = tsk->real_parent;
	else
		/* reparent: our child is in a different pgrp than
		 * we are, and it was the only connection outside.
		 */
		ignored_task = NULL;

	if (task_pgrp(parent) != pgrp &&
	    task_session(parent) == task_session(tsk) &&
	    will_become_orphaned_pgrp(pgrp, ignored_task) &&
	    has_stopped_jobs(pgrp)) {
		__kill_pgrp_info(SIGHUP, SEND_SIG_PRIV, pgrp);
		__kill_pgrp_info(SIGCONT, SEND_SIG_PRIV, pgrp);
	}
}

/**
 * reparent_to_kthreadd - Reparent the calling kernel thread to kthreadd
 *
 * If a kernel thread is launched as a result of a system call, or if
 * it ever exits, it should generally reparent itself to kthreadd so it
 * isn't in the way of other processes and is correctly cleaned up on exit.
 *
 * The various task state such as scheduling policy and priority may have
 * been inherited from a user process, so we reset them to sane values here.
 *
 * NOTE that reparent_to_kthreadd() gives the caller full capabilities.
 */
static void reparent_to_kthreadd(void)
{
	write_lock_irq(&tasklist_lock);

	ptrace_unlink(current);
	/* Reparent to init */
	current->real_parent = current->parent = kthreadd_task;
	list_move_tail(&current->sibling, &current->real_parent->children);

	/* Set the exit signal to SIGCHLD so we signal init on exit */
	current->exit_signal = SIGCHLD;

	if (task_nice(current) < 0)
		set_user_nice(current, 0);
	/* cpus_allowed? */
	/* rt_priority? */
	/* signals? */
	memcpy(current->signal->rlim, init_task.signal->rlim,
	       sizeof(current->signal->rlim));

	atomic_inc(&init_cred.usage);
	commit_creds(&init_cred);
	write_unlock_irq(&tasklist_lock);
}

void __set_special_pids(struct pid *pid)
{
	struct task_struct *curr = current->group_leader;

	if (task_session(curr) != pid)
		change_pid(curr, PIDTYPE_SID, pid);

	if (task_pgrp(curr) != pid)
		change_pid(curr, PIDTYPE_PGID, pid);
}

static void set_special_pids(struct pid *pid)
{
	write_lock_irq(&tasklist_lock);
	__set_special_pids(pid);
	write_unlock_irq(&tasklist_lock);
}

/*
 * Let kernel threads use this to say that they allow a certain signal.
 * Must not be used if kthread was cloned with CLONE_SIGHAND.
 */
int allow_signal(int sig)
{
	if (!valid_signal(sig) || sig < 1)
		return -EINVAL;

	spin_lock_irq(&current->sighand->siglock);
	/* This is only needed for daemonize()'ed kthreads */
	sigdelset(&current->blocked, sig);
	/*
	 * Kernel threads handle their own signals. Let the signal code
	 * know it'll be handled, so that they don't get converted to
	 * SIGKILL or just silently dropped.
	 */
	current->sighand->action[(sig)-1].sa.sa_handler = (void __user *)2;
	recalc_sigpending();
	spin_unlock_irq(&current->sighand->siglock);
	return 0;
}

EXPORT_SYMBOL(allow_signal);

int disallow_signal(int sig)
{
	if (!valid_signal(sig) || sig < 1)
		return -EINVAL;

	spin_lock_irq(&current->sighand->siglock);
	current->sighand->action[(sig)-1].sa.sa_handler = SIG_IGN;
	recalc_sigpending();
	spin_unlock_irq(&current->sighand->siglock);
	return 0;
}

EXPORT_SYMBOL(disallow_signal);

/*
 *	Put all the gunge required to become a kernel thread without
 *	attached user resources in one place where it belongs.
 */

void daemonize(const char *name, ...)
{
	va_list args;
	sigset_t blocked;

	va_start(args, name);
	vsnprintf(current->comm, sizeof(current->comm), name, args);
	va_end(args);

	/*
	 * If we were started as result of loading a module, close all of the
	 * user space pages.  We don't need them, and if we didn't close them
	 * they would be locked into memory.
	 */
	exit_mm(current);
	/*
	 * We don't want to have TIF_FREEZE set if the system-wide hibernation
	 * or suspend transition begins right now.
	 */
	current->flags |= (PF_NOFREEZE | PF_KTHREAD);

	if (current->nsproxy != &init_nsproxy) {
		get_nsproxy(&init_nsproxy);
		switch_task_namespaces(current, &init_nsproxy);
	}
	set_special_pids(&init_struct_pid);
	proc_clear_tty(current);

	/* Block and flush all signals */
	sigfillset(&blocked);
	sigprocmask(SIG_BLOCK, &blocked, NULL);
	flush_signals(current);

	/* Become as one with the init task */

	daemonize_fs_struct();
	exit_files(current);
	current->files = init_task.files;
	atomic_inc(&current->files->count);

	reparent_to_kthreadd();
}

EXPORT_SYMBOL(daemonize);

static void close_files(struct files_struct * files)
{
	int i, j;
	struct fdtable *fdt;

	j = 0;

	/*
	 * It is safe to dereference the fd table without RCU or
	 * ->file_lock because this is the last reference to the
	 * files structure.  But use RCU to shut RCU-lockdep up.
	 */
	rcu_read_lock();
	fdt = files_fdtable(files);
	rcu_read_unlock();
	for (;;) {
		unsigned long set;
		i = j * __NFDBITS;
		if (i >= fdt->max_fds)
			break;
		set = fdt->open_fds->fds_bits[j++];
		while (set) {
			if (set & 1) {
				struct file * file = xchg(&fdt->fd[i], NULL);
				if (file) {
					filp_close(file, files);
					cond_resched();
				}
			}
			i++;
			set >>= 1;
		}
	}
}

struct files_struct *get_files_struct(struct task_struct *task)
{
	struct files_struct *files;

	task_lock(task);
	files = task->files;
	if (files)
		atomic_inc(&files->count);
	task_unlock(task);

	return files;
}

void put_files_struct(struct files_struct *files)
{
	struct fdtable *fdt;

	if (atomic_dec_and_test(&files->count)) {
		close_files(files);
		/*
		 * Free the fd and fdset arrays if we expanded them.
		 * If the fdtable was embedded, pass files for freeing
		 * at the end of the RCU grace period. Otherwise,
		 * you can free files immediately.
		 */
		rcu_read_lock();
		fdt = files_fdtable(files);
		if (fdt != &files->fdtab)
			kmem_cache_free(files_cachep, files);
		free_fdtable(fdt);
		rcu_read_unlock();
	}
}

void reset_files_struct(struct files_struct *files)
{
	struct task_struct *tsk = current;
	struct files_struct *old;

	old = tsk->files;
	task_lock(tsk);
	tsk->files = files;
	task_unlock(tsk);
	put_files_struct(old);
}

void exit_files(struct task_struct *tsk)
{
	struct files_struct * files = tsk->files;

	if (files) {
		task_lock(tsk);
		tsk->files = NULL;
		task_unlock(tsk);
		put_files_struct(files);
	}
}

#ifdef CONFIG_MM_OWNER
/*
 * Task p is exiting and it owned mm, lets find a new owner for it
 */
static inline int
mm_need_new_owner(struct mm_struct *mm, struct task_struct *p)
{
	/*
	 * If there are other users of the mm and the owner (us) is exiting
	 * we need to find a new owner to take on the responsibility.
	 */
	if (atomic_read(&mm->mm_users) <= 1)
		return 0;
	if (mm->owner != p)
		return 0;
	return 1;
}

void mm_update_next_owner(struct mm_struct *mm)
{
	struct task_struct *c, *g, *p = current;

retry:
	if (!mm_need_new_owner(mm, p))
		return;

	read_lock(&tasklist_lock);
	/*
	 * Search in the children
	 */
	list_for_each_entry(c, &p->children, sibling) {
		if (c->mm == mm)
			goto assign_new_owner;
	}

	/*
	 * Search in the siblings
	 */
	list_for_each_entry(c, &p->real_parent->children, sibling) {
		if (c->mm == mm)
			goto assign_new_owner;
	}

	/*
	 * Search through everything else. We should not get
	 * here often
	 */
	do_each_thread(g, c) {
		if (c->mm == mm)
			goto assign_new_owner;
	} while_each_thread(g, c);

	read_unlock(&tasklist_lock);
	/*
	 * We found no owner yet mm_users > 1: this implies that we are
	 * most likely racing with swapoff (try_to_unuse()) or /proc or
	 * ptrace or page migration (get_task_mm()).  Mark owner as NULL.
	 */
	mm->owner = NULL;
	return;

assign_new_owner:
	BUG_ON(c == p);
	get_task_struct(c);
	/*
	 * The task_lock protects c->mm from changing.
	 * We always want mm->owner->mm == mm
	 */
	task_lock(c);
	/*
	 * Delay read_unlock() till we have the task_lock()
	 * to ensure that c does not slip away underneath us
	 */
	read_unlock(&tasklist_lock);
	if (c->mm != mm) {
		task_unlock(c);
		put_task_struct(c);
		goto retry;
	}
	mm->owner = c;
	task_unlock(c);
	put_task_struct(c);
}
#endif /* CONFIG_MM_OWNER */

/*
 * Turn us into a lazy TLB process if we
 * aren't already..
 */
static void exit_mm(struct task_struct * tsk)
{
	struct mm_struct *mm = tsk->mm;
	struct core_state *core_state;

	mm_release(tsk, mm);
	if (!mm)
		return;
	/*
	 * Serialize with any possible pending coredump.
	 * We must hold mmap_sem around checking core_state
	 * and clearing tsk->mm.  The core-inducing thread
	 * will increment ->nr_threads for each thread in the
	 * group with ->mm != NULL.
	 */
	down_read(&mm->mmap_sem);
	core_state = mm->core_state;
	if (core_state) {
		struct core_thread self;
		up_read(&mm->mmap_sem);

		self.task = tsk;
		self.next = xchg(&core_state->dumper.next, &self);
		/*
		 * Implies mb(), the result of xchg() must be visible
		 * to core_state->dumper.
		 */
		if (atomic_dec_and_test(&core_state->nr_threads))
			complete(&core_state->startup);

		for (;;) {
			set_task_state(tsk, TASK_UNINTERRUPTIBLE);
			if (!self.task) /* see coredump_finish() */
				break;
			schedule();
		}
		__set_task_state(tsk, TASK_RUNNING);
		down_read(&mm->mmap_sem);
	}
	atomic_inc(&mm->mm_count);
	BUG_ON(mm != tsk->active_mm);
	/* more a memory barrier than a real lock */
	task_lock(tsk);
	tsk->mm = NULL;
	up_read(&mm->mmap_sem);
	enter_lazy_tlb(mm, current);
	/* We don't want this task to be frozen prematurely */
	clear_freeze_flag(tsk);
	task_unlock(tsk);
	mm_update_next_owner(mm);
	mmput(mm);
}

/*
 * When we die, we re-parent all our children.
 * Try to give them to another thread in our thread
 * group, and if no such member exists, give it to
 * the child reaper process (ie "init") in our pid
 * space.
 */
static struct task_struct *find_new_reaper(struct task_struct *father)
{
	struct pid_namespace *pid_ns = task_active_pid_ns(father);
	struct task_struct *thread;

	thread = father;
	while_each_thread(father, thread) {
		if (thread->flags & PF_EXITING)
			continue;
		if (unlikely(pid_ns->child_reaper == father))
			pid_ns->child_reaper = thread;
		return thread;
	}

	if (unlikely(pid_ns->child_reaper == father)) {
		write_unlock_irq(&tasklist_lock);
		if (unlikely(pid_ns == &init_pid_ns))
			panic("Attempted to kill init!");

		zap_pid_ns_processes(pid_ns);
		write_lock_irq(&tasklist_lock);
		/*
		 * We can not clear ->child_reaper or leave it alone.
		 * There may by stealth EXIT_DEAD tasks on ->children,
		 * forget_original_parent() must move them somewhere.
		 */
		pid_ns->child_reaper = init_pid_ns.child_reaper;
	}

	return pid_ns->child_reaper;
}

/*
* Any that need to be release_task'd are put on the @dead list.
 */
static void reparent_leader(struct task_struct *father, struct task_struct *p,
				struct list_head *dead)
{
	list_move_tail(&p->sibling, &p->real_parent->children);

	if (task_detached(p))
		return;
	/*
	 * If this is a threaded reparent there is no need to
	 * notify anyone anything has happened.
	 */
	if (same_thread_group(p->real_parent, father))
		return;

	/* We don't want people slaying init.  */
	p->exit_signal = SIGCHLD;

	/* If it has exited notify the new parent about this child's death. */
	if (!task_ptrace(p) &&
	    p->exit_state == EXIT_ZOMBIE && thread_group_empty(p)) {
		do_notify_parent(p, p->exit_signal);
		if (task_detached(p)) {
			p->exit_state = EXIT_DEAD;
			list_move_tail(&p->sibling, dead);
		}
	}

	kill_orphaned_pgrp(p, father);
}

static void forget_original_parent(struct task_struct *father)
{
	struct task_struct *p, *n, *reaper;
	LIST_HEAD(dead_children);

	exit_ptrace(father);

	write_lock_irq(&tasklist_lock);
	reaper = find_new_reaper(father);

	list_for_each_entry_safe(p, n, &father->children, sibling) {
		struct task_struct *t = p;
		do {
			t->real_parent = reaper;
			if (t->parent == father) {
				BUG_ON(task_ptrace(t));
				t->parent = t->real_parent;
			}
			if (t->pdeath_signal)
				group_send_sig_info(t->pdeath_signal,
						    SEND_SIG_NOINFO, t);
		} while_each_thread(p, t);
		reparent_leader(father, p, &dead_children);
	}
	write_unlock_irq(&tasklist_lock);

	BUG_ON(!list_empty(&father->children));

	list_for_each_entry_safe(p, n, &dead_children, sibling) {
		list_del_init(&p->sibling);
		release_task(p);
	}
}

/*
 * Send signals to all our closest relatives so that they know
 * to properly mourn us..
 */
static void exit_notify(struct task_struct *tsk, int group_dead)
{
	int signal;
	void *cookie;

	/*
	 * This does two things:
	 *
  	 * A.  Make init inherit all the child processes
	 * B.  Check to see if any process groups have become orphaned
	 *	as a result of our exiting, and if they have any stopped
	 *	jobs, send them a SIGHUP and then a SIGCONT.  (POSIX 3.2.2.2)
	 */
	forget_original_parent(tsk);
	exit_task_namespaces(tsk);

	write_lock_irq(&tasklist_lock);
	if (group_dead)
		kill_orphaned_pgrp(tsk->group_leader, NULL);

	/* Let father know we died
	 *
	 * Thread signals are configurable, but you aren't going to use
	 * that to send signals to arbitary processes.
	 * That stops right now.
	 *
	 * If the parent exec id doesn't match the exec id we saved
	 * when we started then we know the parent has changed security
	 * domain.
	 *
	 * If our self_exec id doesn't match our parent_exec_id then
	 * we have changed execution domain as these two values started
	 * the same after a fork.
	 */
	if (tsk->exit_signal != SIGCHLD && !task_detached(tsk) &&
	    (tsk->parent_exec_id != tsk->real_parent->self_exec_id ||
	     tsk->self_exec_id != tsk->parent_exec_id))
		tsk->exit_signal = SIGCHLD;

	signal = tracehook_notify_death(tsk, &cookie, group_dead);
	if (signal >= 0)
		signal = do_notify_parent(tsk, signal);

	tsk->exit_state = signal == DEATH_REAP ? EXIT_DEAD : EXIT_ZOMBIE;

	/* mt-exec, de_thread() is waiting for us */
	if (thread_group_leader(tsk) &&
	    tsk->signal->group_exit_task &&
	    tsk->signal->notify_count < 0)
		wake_up_process(tsk->signal->group_exit_task);

	write_unlock_irq(&tasklist_lock);

	tracehook_report_death(tsk, signal, cookie, group_dead);

	/* If the process is dead, release it - nobody will wait for it */
	if (signal == DEATH_REAP)
		release_task(tsk);
}

#ifdef CONFIG_DEBUG_STACK_USAGE
static void check_stack_usage(void)
{
	static DEFINE_SPINLOCK(low_water_lock);
	static int lowest_to_date = THREAD_SIZE;
	unsigned long free;

	free = stack_not_used(current);

	if (free >= lowest_to_date)
		return;

	spin_lock(&low_water_lock);
	if (free < lowest_to_date) {
		printk(KERN_WARNING "%s used greatest stack depth: %lu bytes "
				"left\n",
				current->comm, free);
		lowest_to_date = free;
	}
	spin_unlock(&low_water_lock);
}
#else
static inline void check_stack_usage(void) {}
#endif

NORET_TYPE void do_exit(long code)
{
	struct task_struct *tsk = current;
	int group_dead;

	profile_task_exit(tsk);

	WARN_ON(atomic_read(&tsk->fs_excl));

	if (unlikely(in_interrupt()))
		panic("Aiee, killing interrupt handler!");
	if (unlikely(!tsk->pid))
		panic("Attempted to kill the idle task!");

	tracehook_report_exit(&code);

	validate_creds_for_do_exit(tsk);

	/*
	 * We're taking recursive faults here in do_exit. Safest is to just
	 * leave this task alone and wait for reboot.
	 */
	if (unlikely(tsk->flags & PF_EXITING)) {
		printk(KERN_ALERT
			"Fixing recursive fault but reboot is needed!\n");
		/*
		 * We can do this unlocked here. The futex code uses
		 * this flag just to verify whether the pi state
		 * cleanup has been done or not. In the worst case it
		 * loops once more. We pretend that the cleanup was
		 * done as there is no way to return. Either the
		 * OWNER_DIED bit is set by now or we push the blocked
		 * task into the wait for ever nirwana as well.
		 */
		tsk->flags |= PF_EXITPIDONE;
		set_current_state(TASK_UNINTERRUPTIBLE);
		schedule();
	}

	exit_irq_thread();

	exit_signals(tsk);  /* sets PF_EXITING */
	/*
	 * tsk->flags are checked in the futex code to protect against
	 * an exiting task cleaning up the robust pi futexes.
	 */
	smp_mb();
	raw_spin_unlock_wait(&tsk->pi_lock);

	if (unlikely(in_atomic()))
		printk(KERN_INFO "note: %s[%d] exited with preempt_count %d\n",
				current->comm, task_pid_nr(current),
				preempt_count());

	acct_update_integrals(tsk);
	/* sync mm's RSS info before statistics gathering */
	sync_mm_rss(tsk, tsk->mm);
	group_dead = atomic_dec_and_test(&tsk->signal->live);
	if (group_dead) {
		hrtimer_cancel(&tsk->signal->real_timer);
		exit_itimers(tsk->signal);
		if (tsk->mm)
			setmax_mm_hiwater_rss(&tsk->signal->maxrss, tsk->mm);
	}
	acct_collect(code, group_dead);
	if (group_dead)
		tty_audit_exit();
	if (unlikely(tsk->audit_context))
		audit_free(tsk);

	tsk->exit_code = code;
	taskstats_exit(tsk, group_dead);

	exit_mm(tsk);

	if (group_dead)
		acct_process();
	trace_sched_process_exit(tsk);

	exit_sem(tsk);
	exit_files(tsk);
	exit_fs(tsk);
	check_stack_usage();
	exit_thread();
	cgroup_exit(tsk, 1);

	if (group_dead)
		disassociate_ctty(1);

	module_put(task_thread_info(tsk)->exec_domain->module);

	proc_exit_connector(tsk);

	/*
	 * FIXME: do that only when needed, using sched_exit tracepoint
	 */
	flush_ptrace_hw_breakpoint(tsk);
	/*
	 * Flush inherited counters to the parent - before the parent
	 * gets woken up by child-exit notifications.
	 */
	perf_event_exit_task(tsk);

	exit_notify(tsk, group_dead);
#ifdef CONFIG_NUMA
	mpol_put(tsk->mempolicy);
	tsk->mempolicy = NULL;
#endif
#ifdef CONFIG_FUTEX
	if (unlikely(current->pi_state_cache))
		kfree(current->pi_state_cache);
#endif
	/*
	 * Make sure we are holding no locks:
	 */
	debug_check_no_locks_held(tsk);
	/*
	 * We can do this unlocked here. The futex code uses this flag
	 * just to verify whether the pi state cleanup has been done
	 * or not. In the worst case it loops once more.
	 */
	tsk->flags |= PF_EXITPIDONE;

	if (tsk->io_context)
		exit_io_context(tsk);

	if (tsk->splice_pipe)
		__free_pipe_info(tsk->splice_pipe);

	validate_creds_for_do_exit(tsk);

	preempt_disable();
	exit_rcu();
	/* causes final put_task_struct in finish_task_switch(). */
	tsk->state = TASK_DEAD;
	schedule();
	BUG();
	/* Avoid "noreturn function does return".  */
	for (;;)
		cpu_relax();	/* For when BUG is null */
}

EXPORT_SYMBOL_GPL(do_exit);

NORET_TYPE void complete_and_exit(struct completion *comp, long code)
{
	if (comp)
		complete(comp);

	do_exit(code);
}

EXPORT_SYMBOL(complete_and_exit);

SYSCALL_DEFINE1(exit, int, error_code)
{
	do_exit((error_code&0xff)<<8);
}

/*
 * Take down every thread in the group.  This is called by fatal signals
 * as well as by sys_exit_group (below).
 */
NORET_TYPE void
do_group_exit(int exit_code)
{
	struct signal_struct *sig = current->signal;

	BUG_ON(exit_code & 0x80); /* core dumps don't get here */

	if (signal_group_exit(sig))
		exit_code = sig->group_exit_code;
	else if (!thread_group_empty(current)) {
		struct sighand_struct *const sighand = current->sighand;
		spin_lock_irq(&sighand->siglock);
		if (signal_group_exit(sig))
			/* Another thread got here before we took the lock.  */
			exit_code = sig->group_exit_code;
		else {
			sig->group_exit_code = exit_code;
			sig->flags = SIGNAL_GROUP_EXIT;
			zap_other_threads(current);
		}
		spin_unlock_irq(&sighand->siglock);
	}

	do_exit(exit_code);
	/* NOTREACHED */
}

/*
 * this kills every thread in the thread group. Note that any externally
 * wait4()-ing process will get the correct exit code - even if this
 * thread is not the thread group leader.
 */
SYSCALL_DEFINE1(exit_group, int, error_code)
{
	do_group_exit((error_code & 0xff) << 8);
	/* NOTREACHED */
	return 0;
}

struct wait_opts {
	enum pid_type		wo_type;
	int			wo_flags;
	struct pid		*wo_pid;

	struct siginfo __user	*wo_info;
	int __user		*wo_stat;
	struct rusage __user	*wo_rusage;

	wait_queue_t		child_wait;
	int			notask_error;
};

static inline
struct pid *task_pid_type(struct task_struct *task, enum pid_type type)
{
	if (type != PIDTYPE_PID)
		task = task->group_leader;
	return task->pids[type].pid;
}

static int eligible_pid(struct wait_opts *wo, struct task_struct *p)
{
	return	wo->wo_type == PIDTYPE_MAX ||
		task_pid_type(p, wo->wo_type) == wo->wo_pid;
}

static int eligible_child(struct wait_opts *wo, struct task_struct *p)
{
	if (!eligible_pid(wo, p))
		return 0;
	/* Wait for all children (clone and not) if __WALL is set;
	 * otherwise, wait for clone children *only* if __WCLONE is
	 * set; otherwise, wait for non-clone children *only*.  (Note:
	 * A "clone" child here is one that reports to its parent
	 * using a signal other than SIGCHLD.) */
	if (((p->exit_signal != SIGCHLD) ^ !!(wo->wo_flags & __WCLONE))
	    && !(wo->wo_flags & __WALL))
		return 0;

	return 1;
}

static int wait_noreap_copyout(struct wait_opts *wo, struct task_struct *p,
				pid_t pid, uid_t uid, int why, int status)
{
	struct siginfo __user *infop;
	int retval = wo->wo_rusage
		? getrusage(p, RUSAGE_BOTH, wo->wo_rusage) : 0;

	put_task_struct(p);
	infop = wo->wo_info;
	if (infop) {
		if (!retval)
			retval = put_user(SIGCHLD, &infop->si_signo);
		if (!retval)
			retval = put_user(0, &infop->si_errno);
		if (!retval)
			retval = put_user((short)why, &infop->si_code);
		if (!retval)
			retval = put_user(pid, &infop->si_pid);
		if (!retval)
			retval = put_user(uid, &infop->si_uid);
		if (!retval)
			retval = put_user(status, &infop->si_status);
	}
	if (!retval)
		retval = pid;
	return retval;
}

/*
 * Handle sys_wait4 work for one task in state EXIT_ZOMBIE.  We hold
 * read_lock(&tasklist_lock) on entry.  If we return zero, we still hold
 * the lock and this task is uninteresting.  If we return nonzero, we have
 * released the lock and the system call should return.
 */
static int wait_task_zombie(struct wait_opts *wo, struct task_struct *p)
{
	unsigned long state;
	int retval, status, traced;
	pid_t pid = task_pid_vnr(p);
	uid_t uid = __task_cred(p)->uid;
	struct siginfo __user *infop;

	if (!likely(wo->wo_flags & WEXITED))
		return 0;

	if (unlikely(wo->wo_flags & WNOWAIT)) {
		int exit_code = p->exit_code;
		int why;

		get_task_struct(p);
		read_unlock(&tasklist_lock);
		if ((exit_code & 0x7f) == 0) {
			why = CLD_EXITED;
			status = exit_code >> 8;
		} else {
			why = (exit_code & 0x80) ? CLD_DUMPED : CLD_KILLED;
			status = exit_code & 0x7f;
		}
		return wait_noreap_copyout(wo, p, pid, uid, why, status);
	}

	/*
	 * Try to move the task's state to DEAD
	 * only one thread is allowed to do this:
	 */
	state = xchg(&p->exit_state, EXIT_DEAD);
	if (state != EXIT_ZOMBIE) {
		BUG_ON(state != EXIT_DEAD);
		return 0;
	}

	traced = ptrace_reparented(p);
	/*
	 * It can be ptraced but not reparented, check
	 * !task_detached() to filter out sub-threads.
	 */
	if (likely(!traced) && likely(!task_detached(p))) {
		struct signal_struct *psig;
		struct signal_struct *sig;
		unsigned long maxrss;
		cputime_t tgutime, tgstime;

		/*
		 * The resource counters for the group leader are in its
		 * own task_struct.  Those for dead threads in the group
		 * are in its signal_struct, as are those for the child
		 * processes it has previously reaped.  All these
		 * accumulate in the parent's signal_struct c* fields.
		 *
		 * We don't bother to take a lock here to protect these
		 * p->signal fields, because they are only touched by
		 * __exit_signal, which runs with tasklist_lock
		 * write-locked anyway, and so is excluded here.  We do
		 * need to protect the access to parent->signal fields,
		 * as other threads in the parent group can be right
		 * here reaping other children at the same time.
		 *
		 * We use thread_group_times() to get times for the thread
		 * group, which consolidates times for all threads in the
		 * group including the group leader.
		 */
		thread_group_times(p, &tgutime, &tgstime);
		spin_lock_irq(&p->real_parent->sighand->siglock);
		psig = p->real_parent->signal;
		sig = p->signal;
		psig->cutime =
			cputime_add(psig->cutime,
			cputime_add(tgutime,
				    sig->cutime));
		psig->cstime =
			cputime_add(psig->cstime,
			cputime_add(tgstime,
				    sig->cstime));
		psig->cgtime =
			cputime_add(psig->cgtime,
			cputime_add(p->gtime,
			cputime_add(sig->gtime,
				    sig->cgtime)));
		psig->cmin_flt +=
			p->min_flt + sig->min_flt + sig->cmin_flt;
		psig->cmaj_flt +=
			p->maj_flt + sig->maj_flt + sig->cmaj_flt;
		psig->cnvcsw +=
			p->nvcsw + sig->nvcsw + sig->cnvcsw;
		psig->cnivcsw +=
			p->nivcsw + sig->nivcsw + sig->cnivcsw;
		psig->cinblock +=
			task_io_get_inblock(p) +
			sig->inblock + sig->cinblock;
		psig->coublock +=
			task_io_get_oublock(p) +
			sig->oublock + sig->coublock;
		maxrss = max(sig->maxrss, sig->cmaxrss);
		if (psig->cmaxrss < maxrss)
			psig->cmaxrss = maxrss;
		task_io_accounting_add(&psig->ioac, &p->ioac);
		task_io_accounting_add(&psig->ioac, &sig->ioac);
		spin_unlock_irq(&p->real_parent->sighand->siglock);
	}

	/*
	 * Now we are sure this task is interesting, and no other
	 * thread can reap it because we set its state to EXIT_DEAD.
	 */
	read_unlock(&tasklist_lock);

	retval = wo->wo_rusage
		? getrusage(p, RUSAGE_BOTH, wo->wo_rusage) : 0;
	status = (p->signal->flags & SIGNAL_GROUP_EXIT)
		? p->signal->group_exit_code : p->exit_code;
	if (!retval && wo->wo_stat)
		retval = put_user(status, wo->wo_stat);

	infop = wo->wo_info;
	if (!retval && infop)
		retval = put_user(SIGCHLD, &infop->si_signo);
	if (!retval && infop)
		retval = put_user(0, &infop->si_errno);
	if (!retval && infop) {
		int why;

		if ((status & 0x7f) == 0) {
			why = CLD_EXITED;
			status >>= 8;
		} else {
			why = (status & 0x80) ? CLD_DUMPED : CLD_KILLED;
			status &= 0x7f;
		}
		retval = put_user((short)why, &infop->si_code);
		if (!retval)
			retval = put_user(status, &infop->si_status);
	}
	if (!retval && infop)
		retval = put_user(pid, &infop->si_pid);
	if (!retval && infop)
		retval = put_user(uid, &infop->si_uid);
	if (!retval)
		retval = pid;

	if (traced) {
		write_lock_irq(&tasklist_lock);
		/* We dropped tasklist, ptracer could die and untrace */
		ptrace_unlink(p);
		/*
		 * If this is not a detached task, notify the parent.
		 * If it's still not detached after that, don't release
		 * it now.
		 */
		if (!task_detached(p)) {
			do_notify_parent(p, p->exit_signal);
			if (!task_detached(p)) {
				p->exit_state = EXIT_ZOMBIE;
				p = NULL;
			}
		}
		write_unlock_irq(&tasklist_lock);
	}
	if (p != NULL)
		release_task(p);

	return retval;
}

static int *task_stopped_code(struct task_struct *p, bool ptrace)
{
	if (ptrace) {
		if (task_is_stopped_or_traced(p))
			return &p->exit_code;
	} else {
		if (p->signal->flags & SIGNAL_STOP_STOPPED)
			return &p->signal->group_exit_code;
	}
	return NULL;
}

/*
 * Handle sys_wait4 work for one task in state TASK_STOPPED.  We hold
 * read_lock(&tasklist_lock) on entry.  If we return zero, we still hold
 * the lock and this task is uninteresting.  If we return nonzero, we have
 * released the lock and the system call should return.
 */
static int wait_task_stopped(struct wait_opts *wo,
				int ptrace, struct task_struct *p)
{
	struct siginfo __user *infop;
	int retval, exit_code, *p_code, why;
	uid_t uid = 0; /* unneeded, required by compiler */
	pid_t pid;

	/*
	 * Traditionally we see ptrace'd stopped tasks regardless of options.
	 */
	if (!ptrace && !(wo->wo_flags & WUNTRACED))
		return 0;

	exit_code = 0;
	spin_lock_irq(&p->sighand->siglock);

	p_code = task_stopped_code(p, ptrace);
	if (unlikely(!p_code))
		goto unlock_sig;

	exit_code = *p_code;
	if (!exit_code)
		goto unlock_sig;

	if (!unlikely(wo->wo_flags & WNOWAIT))
		*p_code = 0;

	/* don't need the RCU readlock here as we're holding a spinlock */
	uid = __task_cred(p)->uid;
unlock_sig:
	spin_unlock_irq(&p->sighand->siglock);
	if (!exit_code)
		return 0;

	/*
	 * Now we are pretty sure this task is interesting.
	 * Make sure it doesn't get reaped out from under us while we
	 * give up the lock and then examine it below.  We don't want to
	 * keep holding onto the tasklist_lock while we call getrusage and
	 * possibly take page faults for user memory.
	 */
	get_task_struct(p);
	pid = task_pid_vnr(p);
	why = ptrace ? CLD_TRAPPED : CLD_STOPPED;
	read_unlock(&tasklist_lock);

	if (unlikely(wo->wo_flags & WNOWAIT))
		return wait_noreap_copyout(wo, p, pid, uid, why, exit_code);

	retval = wo->wo_rusage
		? getrusage(p, RUSAGE_BOTH, wo->wo_rusage) : 0;
	if (!retval && wo->wo_stat)
		retval = put_user((exit_code << 8) | 0x7f, wo->wo_stat);

	infop = wo->wo_info;
	if (!retval && infop)
		retval = put_user(SIGCHLD, &infop->si_signo);
	if (!retval && infop)
		retval = put_user(0, &infop->si_errno);
	if (!retval && infop)
		retval = put_user((short)why, &infop->si_code);
	if (!retval && infop)
		retval = put_user(exit_code, &infop->si_status);
	if (!retval && infop)
		retval = put_user(pid, &infop->si_pid);
	if (!retval && infop)
		retval = put_user(uid, &infop->si_uid);
	if (!retval)
		retval = pid;
	put_task_struct(p);

	BUG_ON(!retval);
	return retval;
}

/*
 * Handle do_wait work for one task in a live, non-stopped state.
 * read_lock(&tasklist_lock) on entry.  If we return zero, we still hold
 * the lock and this task is uninteresting.  If we return nonzero, we have
 * released the lock and the system call should return.
 */
static int wait_task_continued(struct wait_opts *wo, struct task_struct *p)
{
	int retval;
	pid_t pid;
	uid_t uid;

	if (!unlikely(wo->wo_flags & WCONTINUED))
		return 0;

	if (!(p->signal->flags & SIGNAL_STOP_CONTINUED))
		return 0;

	spin_lock_irq(&p->sighand->siglock);
	/* Re-check with the lock held.  */
	if (!(p->signal->flags & SIGNAL_STOP_CONTINUED)) {
		spin_unlock_irq(&p->sighand->siglock);
		return 0;
	}
	if (!unlikely(wo->wo_flags & WNOWAIT))
		p->signal->flags &= ~SIGNAL_STOP_CONTINUED;
	uid = __task_cred(p)->uid;
	spin_unlock_irq(&p->sighand->siglock);

	pid = task_pid_vnr(p);
	get_task_struct(p);
	read_unlock(&tasklist_lock);

	if (!wo->wo_info) {
		retval = wo->wo_rusage
			? getrusage(p, RUSAGE_BOTH, wo->wo_rusage) : 0;
		put_task_struct(p);
		if (!retval && wo->wo_stat)
			retval = put_user(0xffff, wo->wo_stat);
		if (!retval)
			retval = pid;
	} else {
		retval = wait_noreap_copyout(wo, p, pid, uid,
					     CLD_CONTINUED, SIGCONT);
		BUG_ON(retval == 0);
	}

	return retval;
}

/*
 * Consider @p for a wait by @parent.
 *
 * -ECHILD should be in ->notask_error before the first call.
 * Returns nonzero for a final return, when we have unlocked tasklist_lock.
 * Returns zero if the search for a child should continue;
 * then ->notask_error is 0 if @p is an eligible child,
 * or another error from security_task_wait(), or still -ECHILD.
 */
static int wait_consider_task(struct wait_opts *wo, int ptrace,
				struct task_struct *p)
{
	int ret = eligible_child(wo, p);
	if (!ret)
		return ret;

	ret = security_task_wait(p);
	if (unlikely(ret < 0)) {
		/*
		 * If we have not yet seen any eligible child,
		 * then let this error code replace -ECHILD.
		 * A permission error will give the user a clue
		 * to look for security policy problems, rather
		 * than for mysterious wait bugs.
		 */
		if (wo->notask_error)
			wo->notask_error = ret;
		return 0;
	}

	if (likely(!ptrace) && unlikely(task_ptrace(p))) {
		/*
		 * This child is hidden by ptrace.
		 * We aren't allowed to see it now, but eventually we will.
		 */
		wo->notask_error = 0;
		return 0;
	}

	if (p->exit_state == EXIT_DEAD)
		return 0;

	/*
	 * We don't reap group leaders with subthreads.
	 */
	if (p->exit_state == EXIT_ZOMBIE && !delay_group_leader(p))
		return wait_task_zombie(wo, p);

	/*
	 * It's stopped or running now, so it might
	 * later continue, exit, or stop again.
	 */
	wo->notask_error = 0;

	if (task_stopped_code(p, ptrace))
		return wait_task_stopped(wo, ptrace, p);

	return wait_task_continued(wo, p);
}

/*
 * Do the work of do_wait() for one thread in the group, @tsk.
 *
 * -ECHILD should be in ->notask_error before the first call.
 * Returns nonzero for a final return, when we have unlocked tasklist_lock.
 * Returns zero if the search for a child should continue; then
 * ->notask_error is 0 if there were any eligible children,
 * or another error from security_task_wait(), or still -ECHILD.
 */
static int do_wait_thread(struct wait_opts *wo, struct task_struct *tsk)
{
	struct task_struct *p;

	list_for_each_entry(p, &tsk->children, sibling) {
		int ret = wait_consider_task(wo, 0, p);
		if (ret)
			return ret;
	}

	return 0;
}

static int ptrace_do_wait(struct wait_opts *wo, struct task_struct *tsk)
{
	struct task_struct *p;

	list_for_each_entry(p, &tsk->ptraced, ptrace_entry) {
		int ret = wait_consider_task(wo, 1, p);
		if (ret)
			return ret;
	}

	return 0;
}

static int child_wait_callback(wait_queue_t *wait, unsigned mode,
				int sync, void *key)
{
	struct wait_opts *wo = container_of(wait, struct wait_opts,
						child_wait);
	struct task_struct *p = key;

	if (!eligible_pid(wo, p))
		return 0;

	if ((wo->wo_flags & __WNOTHREAD) && wait->private != p->parent)
		return 0;

	return default_wake_function(wait, mode, sync, key);
}

void __wake_up_parent(struct task_struct *p, struct task_struct *parent)
{
	__wake_up_sync_key(&parent->signal->wait_chldexit,
				TASK_INTERRUPTIBLE, 1, p);
}

static long do_wait(struct wait_opts *wo)
{
	struct task_struct *tsk;
	int retval;

	trace_sched_process_wait(wo->wo_pid);

	init_waitqueue_func_entry(&wo->child_wait, child_wait_callback);
	wo->child_wait.private = current;
	add_wait_queue(&current->signal->wait_chldexit, &wo->child_wait);
repeat:
	/*
	 * If there is nothing that can match our critiera just get out.
	 * We will clear ->notask_error to zero if we see any child that
	 * might later match our criteria, even if we are not able to reap
	 * it yet.
	 */
	wo->notask_error = -ECHILD;
	if ((wo->wo_type < PIDTYPE_MAX) &&
	   (!wo->wo_pid || hlist_empty(&wo->wo_pid->tasks[wo->wo_type])))
		goto notask;

	set_current_state(TASK_INTERRUPTIBLE);
	read_lock(&tasklist_lock);
	tsk = current;
	do {
		retval = do_wait_thread(wo, tsk);
		if (retval)
			goto end;

		retval = ptrace_do_wait(wo, tsk);
		if (retval)
			goto end;

		if (wo->wo_flags & __WNOTHREAD)
			break;
	} while_each_thread(current, tsk);
	read_unlock(&tasklist_lock);

notask:
	retval = wo->notask_error;
	if (!retval && !(wo->wo_flags & WNOHANG)) {
		retval = -ERESTARTSYS;
		if (!signal_pending(current)) {
			schedule();
			goto repeat;
		}
	}
end:
	__set_current_state(TASK_RUNNING);
	remove_wait_queue(&current->signal->wait_chldexit, &wo->child_wait);
	return retval;
}

SYSCALL_DEFINE5(waitid, int, which, pid_t, upid, struct siginfo __user *,
		infop, int, options, struct rusage __user *, ru)
{
	struct wait_opts wo;
	struct pid *pid = NULL;
	enum pid_type type;
	long ret;

	if (options & ~(WNOHANG|WNOWAIT|WEXITED|WSTOPPED|WCONTINUED))
		return -EINVAL;
	if (!(options & (WEXITED|WSTOPPED|WCONTINUED)))
		return -EINVAL;

	switch (which) {
	case P_ALL:
		type = PIDTYPE_MAX;
		break;
	case P_PID:
		type = PIDTYPE_PID;
		if (upid <= 0)
			return -EINVAL;
		break;
	case P_PGID:
		type = PIDTYPE_PGID;
		if (upid <= 0)
			return -EINVAL;
		break;
	default:
		return -EINVAL;
	}

	if (type < PIDTYPE_MAX)
		pid = find_get_pid(upid);

	wo.wo_type	= type;
	wo.wo_pid	= pid;
	wo.wo_flags	= options;
	wo.wo_info	= infop;
	wo.wo_stat	= NULL;
	wo.wo_rusage	= ru;
	ret = do_wait(&wo);

	if (ret > 0) {
		ret = 0;
	} else if (infop) {
		/*
		 * For a WNOHANG return, clear out all the fields
		 * we would set so the user can easily tell the
		 * difference.
		 */
		if (!ret)
			ret = put_user(0, &infop->si_signo);
		if (!ret)
			ret = put_user(0, &infop->si_errno);
		if (!ret)
			ret = put_user(0, &infop->si_code);
		if (!ret)
			ret = put_user(0, &infop->si_pid);
		if (!ret)
			ret = put_user(0, &infop->si_uid);
		if (!ret)
			ret = put_user(0, &infop->si_status);
	}

	put_pid(pid);

	/* avoid REGPARM breakage on x86: */
	asmlinkage_protect(5, ret, which, upid, infop, options, ru);
	return ret;
}

SYSCALL_DEFINE4(wait4, pid_t, upid, int __user *, stat_addr,
		int, options, struct rusage __user *, ru)
{
	struct wait_opts wo;
	struct pid *pid = NULL;
	enum pid_type type;
	long ret;

	if (options & ~(WNOHANG|WUNTRACED|WCONTINUED|
			__WNOTHREAD|__WCLONE|__WALL))
		return -EINVAL;

	if (upid == -1)
		type = PIDTYPE_MAX;
	else if (upid < 0) {
		type = PIDTYPE_PGID;
		pid = find_get_pid(-upid);
	} else if (upid == 0) {
		type = PIDTYPE_PGID;
		pid = get_task_pid(current, PIDTYPE_PGID);
	} else /* upid > 0 */ {
		type = PIDTYPE_PID;
		pid = find_get_pid(upid);
	}

	wo.wo_type	= type;
	wo.wo_pid	= pid;
	wo.wo_flags	= options | WEXITED;
	wo.wo_info	= NULL;
	wo.wo_stat	= stat_addr;
	wo.wo_rusage	= ru;
	ret = do_wait(&wo);
	put_pid(pid);

	/* avoid REGPARM breakage on x86: */
	asmlinkage_protect(4, ret, upid, stat_addr, options, ru);
	return ret;
}

#ifdef __ARCH_WANT_SYS_WAITPID

/*
 * sys_waitpid() remains for compatibility. waitpid() should be
 * implemented by calling sys_wait4() from libc.a.
 */
SYSCALL_DEFINE3(waitpid, pid_t, pid, int __user *, stat_addr, int, options)
{
	return sys_wait4(pid, stat_addr, options, NULL);
}

#endif<|MERGE_RESOLUTION|>--- conflicted
+++ resolved
@@ -87,11 +87,7 @@
 
 	sighand = rcu_dereference_check(tsk->sighand,
 					rcu_read_lock_held() ||
-<<<<<<< HEAD
-					lockdep_is_held(&tasklist_lock));
-=======
 					lockdep_tasklist_lock_is_held());
->>>>>>> 3474cbd1
 	spin_lock(&sighand->siglock);
 
 	posix_cpu_timers_exit(tsk);
