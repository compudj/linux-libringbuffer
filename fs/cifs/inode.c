--- conflicted
+++ resolved
@@ -756,11 +756,7 @@
 	struct inode *inode;
 
 retry_iget5_locked:
-<<<<<<< HEAD
-	cFYI(1, ("looking for uniqueid=%llu", fattr->cf_uniqueid));
-=======
 	cFYI(1, "looking for uniqueid=%llu", fattr->cf_uniqueid);
->>>>>>> 537b60d1
 
 	/* hash down to 32-bits on 32-bit arch */
 	hash = cifs_uniqueid_to_ino_t(fattr->cf_uniqueid);
