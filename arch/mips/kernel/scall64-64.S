--- conflicted
+++ resolved
@@ -491,8 +491,5 @@
 	PTR	sys_pwritev			/* 5390 */
 	PTR	sys_rt_tgsigqueueinfo
 	PTR	sys_perf_counter_open
-<<<<<<< HEAD
-=======
 	PTR	sys_accept4
->>>>>>> 9799218a
 	.size	sys_call_table,.-sys_call_table