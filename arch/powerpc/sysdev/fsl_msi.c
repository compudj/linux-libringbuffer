/*
 * Copyright (C) 2007-2010 Freescale Semiconductor, Inc.
 *
 * Author: Tony Li <tony.li@freescale.com>
 *	   Jason Jin <Jason.jin@freescale.com>
 *
 * The hwirq alloc and free code reuse from sysdev/mpic_msi.c
 *
 * This program is free software; you can redistribute it and/or
 * modify it under the terms of the GNU General Public License
 * as published by the Free Software Foundation; version 2 of the
 * License.
 *
 */
#include <linux/irq.h>
#include <linux/bootmem.h>
#include <linux/msi.h>
#include <linux/pci.h>
#include <linux/slab.h>
#include <linux/of_platform.h>
#include <sysdev/fsl_soc.h>
#include <asm/prom.h>
#include <asm/hw_irq.h>
#include <asm/ppc-pci.h>
#include <asm/mpic.h>
#include "fsl_msi.h"

LIST_HEAD(msi_head);

struct fsl_msi_feature {
	u32 fsl_pic_ip;
	u32 msiir_offset;
};

struct fsl_msi_cascade_data {
	struct fsl_msi *msi_data;
	int index;
};

static inline u32 fsl_msi_read(u32 __iomem *base, unsigned int reg)
{
	return in_be32(base + (reg >> 2));
}

/*
 * We do not need this actually. The MSIR register has been read once
 * in the cascade interrupt. So, this MSI interrupt has been acked
*/
static void fsl_msi_end_irq(unsigned int virq)
{
}

static struct irq_chip fsl_msi_chip = {
	.mask		= mask_msi_irq,
	.unmask		= unmask_msi_irq,
	.ack		= fsl_msi_end_irq,
	.name		= "FSL-MSI",
};

static int fsl_msi_host_map(struct irq_host *h, unsigned int virq,
				irq_hw_number_t hw)
{
	struct fsl_msi *msi_data = h->host_data;
	struct irq_chip *chip = &fsl_msi_chip;

	irq_to_desc(virq)->status |= IRQ_TYPE_EDGE_FALLING;

	set_irq_chip_data(virq, msi_data);
	set_irq_chip_and_handler(virq, chip, handle_edge_irq);

	return 0;
}

static struct irq_host_ops fsl_msi_host_ops = {
	.map = fsl_msi_host_map,
};

static int fsl_msi_init_allocator(struct fsl_msi *msi_data)
{
	int rc;

	rc = msi_bitmap_alloc(&msi_data->bitmap, NR_MSI_IRQS,
			      msi_data->irqhost->of_node);
	if (rc)
		return rc;

	rc = msi_bitmap_reserve_dt_hwirqs(&msi_data->bitmap);
	if (rc < 0) {
		msi_bitmap_free(&msi_data->bitmap);
		return rc;
	}

	return 0;
}

static int fsl_msi_check_device(struct pci_dev *pdev, int nvec, int type)
{
	if (type == PCI_CAP_ID_MSIX)
		pr_debug("fslmsi: MSI-X untested, trying anyway.\n");

	return 0;
}

static void fsl_teardown_msi_irqs(struct pci_dev *pdev)
{
	struct msi_desc *entry;
	struct fsl_msi *msi_data;

	list_for_each_entry(entry, &pdev->msi_list, list) {
		if (entry->irq == NO_IRQ)
			continue;
		msi_data = get_irq_data(entry->irq);
		set_irq_msi(entry->irq, NULL);
		msi_bitmap_free_hwirqs(&msi_data->bitmap,
				       virq_to_hw(entry->irq), 1);
		irq_dispose_mapping(entry->irq);
	}

	return;
}

static void fsl_compose_msi_msg(struct pci_dev *pdev, int hwirq,
				struct msi_msg *msg,
				struct fsl_msi *fsl_msi_data)
{
	struct fsl_msi *msi_data = fsl_msi_data;
	struct pci_controller *hose = pci_bus_to_host(pdev->bus);
	u32 base = 0;

	pci_bus_read_config_dword(hose->bus,
		PCI_DEVFN(0, 0), PCI_BASE_ADDRESS_0, &base);

	msg->address_lo = msi_data->msi_addr_lo + base;
	msg->address_hi = msi_data->msi_addr_hi;
	msg->data = hwirq;

	pr_debug("%s: allocated srs: %d, ibs: %d\n",
		__func__, hwirq / IRQS_PER_MSI_REG, hwirq % IRQS_PER_MSI_REG);
}

static int fsl_setup_msi_irqs(struct pci_dev *pdev, int nvec, int type)
{
	int rc, hwirq = -ENOMEM;
	unsigned int virq;
	struct msi_desc *entry;
	struct msi_msg msg;
	struct fsl_msi *msi_data;

	list_for_each_entry(entry, &pdev->msi_list, list) {
		list_for_each_entry(msi_data, &msi_head, list) {
			hwirq = msi_bitmap_alloc_hwirqs(&msi_data->bitmap, 1);
			if (hwirq >= 0)
				break;
		}

		if (hwirq < 0) {
			rc = hwirq;
			pr_debug("%s: fail allocating msi interrupt\n",
					__func__);
			goto out_free;
		}

		virq = irq_create_mapping(msi_data->irqhost, hwirq);

		if (virq == NO_IRQ) {
			pr_debug("%s: fail mapping hwirq 0x%x\n",
					__func__, hwirq);
			msi_bitmap_free_hwirqs(&msi_data->bitmap, hwirq, 1);
			rc = -ENOSPC;
			goto out_free;
		}
		set_irq_data(virq, msi_data);
		set_irq_msi(virq, entry);

		fsl_compose_msi_msg(pdev, hwirq, &msg, msi_data);
		write_msi_msg(virq, &msg);
	}
	return 0;

out_free:
	/* free by the caller of this function */
	return rc;
}

static void fsl_msi_cascade(unsigned int irq, struct irq_desc *desc)
{
	unsigned int cascade_irq;
	struct fsl_msi *msi_data;
	int msir_index = -1;
	u32 msir_value = 0;
	u32 intr_index;
	u32 have_shift = 0;
	struct fsl_msi_cascade_data *cascade_data;

	cascade_data = (struct fsl_msi_cascade_data *)get_irq_data(irq);
	msi_data = cascade_data->msi_data;

	raw_spin_lock(&desc->lock);
	if ((msi_data->feature &  FSL_PIC_IP_MASK) == FSL_PIC_IP_IPIC) {
		if (desc->chip->mask_ack)
			desc->chip->mask_ack(irq);
		else {
			desc->chip->mask(irq);
			desc->chip->ack(irq);
		}
	}

	if (unlikely(desc->status & IRQ_INPROGRESS))
		goto unlock;

	msir_index = cascade_data->index;

	if (msir_index >= NR_MSI_REG)
		cascade_irq = NO_IRQ;

	desc->status |= IRQ_INPROGRESS;
	switch (msi_data->feature & FSL_PIC_IP_MASK) {
	case FSL_PIC_IP_MPIC:
		msir_value = fsl_msi_read(msi_data->msi_regs,
			msir_index * 0x10);
		break;
	case FSL_PIC_IP_IPIC:
		msir_value = fsl_msi_read(msi_data->msi_regs, msir_index * 0x4);
		break;
	}

	while (msir_value) {
		intr_index = ffs(msir_value) - 1;

		cascade_irq = irq_linear_revmap(msi_data->irqhost,
				msir_index * IRQS_PER_MSI_REG +
					intr_index + have_shift);
		if (cascade_irq != NO_IRQ)
			generic_handle_irq(cascade_irq);
		have_shift += intr_index + 1;
		msir_value = msir_value >> (intr_index + 1);
	}
	desc->status &= ~IRQ_INPROGRESS;

	switch (msi_data->feature & FSL_PIC_IP_MASK) {
	case FSL_PIC_IP_MPIC:
		desc->chip->eoi(irq);
		break;
	case FSL_PIC_IP_IPIC:
		if (!(desc->status & IRQ_DISABLED) && desc->chip->unmask)
			desc->chip->unmask(irq);
		break;
	}
unlock:
	raw_spin_unlock(&desc->lock);
}

static int fsl_of_msi_remove(struct of_device *ofdev)
{
	struct fsl_msi *msi = ofdev->dev.platform_data;
	int virq, i;
	struct fsl_msi_cascade_data *cascade_data;

	if (msi->list.prev != NULL)
		list_del(&msi->list);
	for (i = 0; i < NR_MSI_REG; i++) {
		virq = msi->msi_virqs[i];
		if (virq != NO_IRQ) {
			cascade_data = get_irq_data(virq);
			kfree(cascade_data);
			irq_dispose_mapping(virq);
		}
	}
	if (msi->bitmap.bitmap)
		msi_bitmap_free(&msi->bitmap);
	iounmap(msi->msi_regs);
	kfree(msi);

	return 0;
}

static int __devinit fsl_of_msi_probe(struct of_device *dev,
				const struct of_device_id *match)
{
	struct fsl_msi *msi;
	struct resource res;
	int err, i, count;
	int rc;
	int virt_msir;
	const u32 *p;
	struct fsl_msi_feature *features = match->data;
	struct fsl_msi_cascade_data *cascade_data = NULL;
	int len;
	u32 offset;

	printk(KERN_DEBUG "Setting up Freescale MSI support\n");

	msi = kzalloc(sizeof(struct fsl_msi), GFP_KERNEL);
	if (!msi) {
		dev_err(&dev->dev, "No memory for MSI structure\n");
		return -ENOMEM;
	}
	dev->dev.platform_data = msi;

	msi->irqhost = irq_alloc_host(dev->dev.of_node, IRQ_HOST_MAP_LINEAR,
				      NR_MSI_IRQS, &fsl_msi_host_ops, 0);

	if (msi->irqhost == NULL) {
		dev_err(&dev->dev, "No memory for MSI irqhost\n");
		err = -ENOMEM;
		goto error_out;
	}

	/* Get the MSI reg base */
	err = of_address_to_resource(dev->dev.of_node, 0, &res);
	if (err) {
		dev_err(&dev->dev, "%s resource error!\n",
				dev->dev.of_node->full_name);
		goto error_out;
	}

	msi->msi_regs = ioremap(res.start, res.end - res.start + 1);
	if (!msi->msi_regs) {
		dev_err(&dev->dev, "ioremap problem failed\n");
		goto error_out;
	}

	msi->feature = features->fsl_pic_ip;

	msi->irqhost->host_data = msi;

	msi->msi_addr_hi = 0x0;
	msi->msi_addr_lo = features->msiir_offset + (res.start & 0xfffff);

	rc = fsl_msi_init_allocator(msi);
	if (rc) {
		dev_err(&dev->dev, "Error allocating MSI bitmap\n");
		goto error_out;
	}

	p = of_get_property(dev->dev.of_node, "interrupts", &count);
	if (!p) {
		dev_err(&dev->dev, "no interrupts property found on %s\n",
				dev->dev.of_node->full_name);
		err = -ENODEV;
		goto error_out;
	}
	if (count % 8 != 0) {
		dev_err(&dev->dev, "Malformed interrupts property on %s\n",
				dev->dev.of_node->full_name);
		err = -EINVAL;
		goto error_out;
	}
	offset = 0;
	p = of_get_property(dev->node, "msi-available-ranges", &len);
	if (p)
		offset = *p / IRQS_PER_MSI_REG;

	count /= sizeof(u32);
<<<<<<< HEAD
	for (i = 0; i < count / 2; i++) {
		if (i > NR_MSI_REG)
			break;
		virt_msir = irq_of_parse_and_map(dev->dev.of_node, i);
=======
	for (i = 0; i < min(count / 2, NR_MSI_REG); i++) {
		virt_msir = irq_of_parse_and_map(dev->node, i);
>>>>>>> 48936a08
		if (virt_msir != NO_IRQ) {
			cascade_data = kzalloc(
					sizeof(struct fsl_msi_cascade_data),
					GFP_KERNEL);
			if (!cascade_data) {
				dev_err(&dev->dev,
					"No memory for MSI cascade data\n");
				err = -ENOMEM;
				goto error_out;
			}
			msi->msi_virqs[i] = virt_msir;
			cascade_data->index = i + offset;
			cascade_data->msi_data = msi;
			set_irq_data(virt_msir, (void *)cascade_data);
			set_irq_chained_handler(virt_msir, fsl_msi_cascade);
		}
	}

	list_add_tail(&msi->list, &msi_head);

	/* The multiple setting ppc_md.setup_msi_irqs will not harm things */
	if (!ppc_md.setup_msi_irqs) {
		ppc_md.setup_msi_irqs = fsl_setup_msi_irqs;
		ppc_md.teardown_msi_irqs = fsl_teardown_msi_irqs;
		ppc_md.msi_check_device = fsl_msi_check_device;
	} else if (ppc_md.setup_msi_irqs != fsl_setup_msi_irqs) {
		dev_err(&dev->dev, "Different MSI driver already installed!\n");
		err = -ENODEV;
		goto error_out;
	}
	return 0;
error_out:
	fsl_of_msi_remove(dev);
	return err;
}

static const struct fsl_msi_feature mpic_msi_feature = {
	.fsl_pic_ip = FSL_PIC_IP_MPIC,
	.msiir_offset = 0x140,
};

static const struct fsl_msi_feature ipic_msi_feature = {
	.fsl_pic_ip = FSL_PIC_IP_IPIC,
	.msiir_offset = 0x38,
};

static const struct of_device_id fsl_of_msi_ids[] = {
	{
		.compatible = "fsl,mpic-msi",
		.data = (void *)&mpic_msi_feature,
	},
	{
		.compatible = "fsl,ipic-msi",
		.data = (void *)&ipic_msi_feature,
	},
	{}
};

static struct of_platform_driver fsl_of_msi_driver = {
	.driver = {
		.name = "fsl-msi",
		.owner = THIS_MODULE,
		.of_match_table = fsl_of_msi_ids,
	},
	.probe = fsl_of_msi_probe,
	.remove = fsl_of_msi_remove,
};

static __init int fsl_of_msi_init(void)
{
	return of_register_platform_driver(&fsl_of_msi_driver);
}

subsys_initcall(fsl_of_msi_init);<|MERGE_RESOLUTION|>--- conflicted
+++ resolved
@@ -352,15 +352,8 @@
 		offset = *p / IRQS_PER_MSI_REG;
 
 	count /= sizeof(u32);
-<<<<<<< HEAD
-	for (i = 0; i < count / 2; i++) {
-		if (i > NR_MSI_REG)
-			break;
+	for (i = 0; i < min(count / 2, NR_MSI_REG); i++) {
 		virt_msir = irq_of_parse_and_map(dev->dev.of_node, i);
-=======
-	for (i = 0; i < min(count / 2, NR_MSI_REG); i++) {
-		virt_msir = irq_of_parse_and_map(dev->node, i);
->>>>>>> 48936a08
 		if (virt_msir != NO_IRQ) {
 			cascade_data = kzalloc(
 					sizeof(struct fsl_msi_cascade_data),
