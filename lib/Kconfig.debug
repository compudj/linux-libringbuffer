
config PRINTK_TIME
	bool "Show timing information on printks"
	depends on PRINTK
	help
	  Selecting this option causes timing information to be
	  included in printk output.  This allows you to measure
	  the interval between kernel operations, including bootup
	  operations.  This is useful for identifying long delays
	  in kernel startup.

config ENABLE_WARN_DEPRECATED
	bool "Enable __deprecated logic"
	default y
	help
	  Enable the __deprecated logic in the kernel build.
	  Disable this to suppress the "warning: 'foo' is deprecated
	  (declared at kernel/power/somefile.c:1234)" messages.

config ENABLE_MUST_CHECK
	bool "Enable __must_check logic"
	default y
	help
	  Enable the __must_check logic in the kernel build.  Disable this to
	  suppress the "warning: ignoring return value of 'foo', declared with
	  attribute warn_unused_result" messages.

config FRAME_WARN
	int "Warn for stack frames larger than (needs gcc 4.4)"
	range 0 8192
	default 1024 if !64BIT
	default 2048 if 64BIT
	help
	  Tell gcc to warn at build time for stack frames larger than this.
	  Setting this too low will cause a lot of warnings.
	  Setting it to 0 disables the warning.
	  Requires gcc 4.4

config MAGIC_SYSRQ
	bool "Magic SysRq key"
	depends on !UML
	help
	  If you say Y here, you will have some control over the system even
	  if the system crashes for example during kernel debugging (e.g., you
	  will be able to flush the buffer cache to disk, reboot the system
	  immediately or dump some status information). This is accomplished
	  by pressing various keys while holding SysRq (Alt+PrintScreen). It
	  also works on a serial console (on PC hardware at least), if you
	  send a BREAK and then within 5 seconds a command keypress. The
	  keys are documented in <file:Documentation/sysrq.txt>. Don't say Y
	  unless you really know what this hack does.

config STRIP_ASM_SYMS
	bool "Strip assembler-generated symbols during link"
	default n
	help
	  Strip internal assembler-generated symbols during a link (symbols
	  that look like '.Lxxx') so they don't pollute the output of
	  get_wchan() and suchlike.

config UNUSED_SYMBOLS
	bool "Enable unused/obsolete exported symbols"
	default y if X86
	help
	  Unused but exported symbols make the kernel needlessly bigger.  For
	  that reason most of these unused exports will soon be removed.  This
	  option is provided temporarily to provide a transition period in case
	  some external kernel module needs one of these symbols anyway. If you
	  encounter such a case in your module, consider if you are actually
	  using the right API.  (rationale: since nobody in the kernel is using
	  this in a module, there is a pretty good chance it's actually the
	  wrong interface to use).  If you really need the symbol, please send a
	  mail to the linux kernel mailing list mentioning the symbol and why
	  you really need it, and what the merge plan to the mainline kernel for
	  your module is.

config DEBUG_FS
	bool "Debug Filesystem"
	depends on SYSFS
	help
	  debugfs is a virtual file system that kernel developers use to put
	  debugging files into.  Enable this option to be able to read and
	  write to these files.

	  For detailed documentation on the debugfs API, see
	  Documentation/DocBook/filesystems.

	  If unsure, say N.

config HEADERS_CHECK
	bool "Run 'make headers_check' when building vmlinux"
	depends on !UML
	help
	  This option will extract the user-visible kernel headers whenever
	  building the kernel, and will run basic sanity checks on them to
	  ensure that exported files do not attempt to include files which
	  were not exported, etc.

	  If you're making modifications to header files which are
	  relevant for userspace, say 'Y', and check the headers
	  exported to $(INSTALL_HDR_PATH) (usually 'usr/include' in
	  your build tree), to make sure they're suitable.

config DEBUG_SECTION_MISMATCH
	bool "Enable full Section mismatch analysis"
<<<<<<< HEAD
=======
	depends on UNDEFINED || (BLACKFIN)
	default y
>>>>>>> 7da23b86
	# This option is on purpose disabled for now.
	# It will be enabled when we are down to a reasonable number
	# of section mismatch warnings (< 10 for an allyesconfig build)
	help
	  The section mismatch analysis checks if there are illegal
	  references from one section to another section.
	  Linux will during link or during runtime drop some sections
	  and any use of code/data previously in these sections will
	  most likely result in an oops.
	  In the code functions and variables are annotated with
	  __init, __devinit etc. (see full list in include/linux/init.h)
	  which results in the code/data being placed in specific sections.
	  The section mismatch analysis is always done after a full
	  kernel build but enabling this option will in addition
	  do the following:
	  - Add the option -fno-inline-functions-called-once to gcc
	    When inlining a function annotated __init in a non-init
	    function we would lose the section information and thus
	    the analysis would not catch the illegal reference.
	    This option tells gcc to inline less but will also
	    result in a larger kernel.
	  - Run the section mismatch analysis for each module/built-in.o
	    When we run the section mismatch analysis on vmlinux.o we
	    lose valueble information about where the mismatch was
	    introduced.
	    Running the analysis for each module/built-in.o file
	    will tell where the mismatch happens much closer to the
	    source. The drawback is that we will report the same
	    mismatch at least twice.
	  - Enable verbose reporting from modpost to help solving
	    the section mismatches reported.

config DEBUG_KERNEL
	bool "Kernel debugging"
	help
	  Say Y here if you are developing drivers or trying to debug and
	  identify kernel problems.

config DEBUG_SHIRQ
	bool "Debug shared IRQ handlers"
	depends on DEBUG_KERNEL && GENERIC_HARDIRQS
	help
	  Enable this to generate a spurious interrupt as soon as a shared
	  interrupt handler is registered, and just before one is deregistered.
	  Drivers ought to be able to handle interrupts coming in at those
	  points; some don't and need to be caught.

config DETECT_SOFTLOCKUP
	bool "Detect Soft Lockups"
	depends on DEBUG_KERNEL && !S390
	default y
	help
	  Say Y here to enable the kernel to detect "soft lockups",
	  which are bugs that cause the kernel to loop in kernel
	  mode for more than 60 seconds, without giving other tasks a
	  chance to run.

	  When a soft-lockup is detected, the kernel will print the
	  current stack trace (which you should report), but the
	  system will stay locked up. This feature has negligible
	  overhead.

	  (Note that "hard lockups" are separate type of bugs that
	   can be detected via the NMI-watchdog, on platforms that
	   support it.)

config BOOTPARAM_SOFTLOCKUP_PANIC
	bool "Panic (Reboot) On Soft Lockups"
	depends on DETECT_SOFTLOCKUP
	help
	  Say Y here to enable the kernel to panic on "soft lockups",
	  which are bugs that cause the kernel to loop in kernel
	  mode for more than 60 seconds, without giving other tasks a
	  chance to run.

	  The panic can be used in combination with panic_timeout,
	  to cause the system to reboot automatically after a
	  lockup has been detected. This feature is useful for
	  high-availability systems that have uptime guarantees and
	  where a lockup must be resolved ASAP.

	  Say N if unsure.

config BOOTPARAM_SOFTLOCKUP_PANIC_VALUE
	int
	depends on DETECT_SOFTLOCKUP
	range 0 1
	default 0 if !BOOTPARAM_SOFTLOCKUP_PANIC
	default 1 if BOOTPARAM_SOFTLOCKUP_PANIC

config DETECT_HUNG_TASK
	bool "Detect Hung Tasks"
	depends on DEBUG_KERNEL
	default DETECT_SOFTLOCKUP
	help
	  Say Y here to enable the kernel to detect "hung tasks",
	  which are bugs that cause the task to be stuck in
	  uninterruptible "D" state indefinitiley.

	  When a hung task is detected, the kernel will print the
	  current stack trace (which you should report), but the
	  task will stay in uninterruptible state. If lockdep is
	  enabled then all held locks will also be reported. This
	  feature has negligible overhead.

config BOOTPARAM_HUNG_TASK_PANIC
	bool "Panic (Reboot) On Hung Tasks"
	depends on DETECT_HUNG_TASK
	help
	  Say Y here to enable the kernel to panic on "hung tasks",
	  which are bugs that cause the kernel to leave a task stuck
	  in uninterruptible "D" state.

	  The panic can be used in combination with panic_timeout,
	  to cause the system to reboot automatically after a
	  hung task has been detected. This feature is useful for
	  high-availability systems that have uptime guarantees and
	  where a hung tasks must be resolved ASAP.

	  Say N if unsure.

config BOOTPARAM_HUNG_TASK_PANIC_VALUE
	int
	depends on DETECT_HUNG_TASK
	range 0 1
	default 0 if !BOOTPARAM_HUNG_TASK_PANIC
	default 1 if BOOTPARAM_HUNG_TASK_PANIC

config SCHED_DEBUG
	bool "Collect scheduler debugging info"
	depends on DEBUG_KERNEL && PROC_FS
	default y
	help
	  If you say Y here, the /proc/sched_debug file will be provided
	  that can help debug the scheduler. The runtime overhead of this
	  option is minimal.

config SCHEDSTATS
	bool "Collect scheduler statistics"
	depends on DEBUG_KERNEL && PROC_FS
	help
	  If you say Y here, additional code will be inserted into the
	  scheduler and related routines to collect statistics about
	  scheduler behavior and provide them in /proc/schedstat.  These
	  stats may be useful for both tuning and debugging the scheduler
	  If you aren't debugging the scheduler or trying to tune a specific
	  application, you can say N to avoid the very slight overhead
	  this adds.

config TIMER_STATS
	bool "Collect kernel timers statistics"
	depends on DEBUG_KERNEL && PROC_FS
	help
	  If you say Y here, additional code will be inserted into the
	  timer routines to collect statistics about kernel timers being
	  reprogrammed. The statistics can be read from /proc/timer_stats.
	  The statistics collection is started by writing 1 to /proc/timer_stats,
	  writing 0 stops it. This feature is useful to collect information
	  about timer usage patterns in kernel and userspace. This feature
	  is lightweight if enabled in the kernel config but not activated
	  (it defaults to deactivated on bootup and will only be activated
	  if some application like powertop activates it explicitly).

config DEBUG_OBJECTS
	bool "Debug object operations"
	depends on DEBUG_KERNEL
	help
	  If you say Y here, additional code will be inserted into the
	  kernel to track the life time of various objects and validate
	  the operations on those objects.

config DEBUG_OBJECTS_SELFTEST
	bool "Debug objects selftest"
	depends on DEBUG_OBJECTS
	help
	  This enables the selftest of the object debug code.

config DEBUG_OBJECTS_FREE
	bool "Debug objects in freed memory"
	depends on DEBUG_OBJECTS
	help
	  This enables checks whether a k/v free operation frees an area
	  which contains an object which has not been deactivated
	  properly. This can make kmalloc/kfree-intensive workloads
	  much slower.

config DEBUG_OBJECTS_TIMERS
	bool "Debug timer objects"
	depends on DEBUG_OBJECTS
	help
	  If you say Y here, additional code will be inserted into the
	  timer routines to track the life time of timer objects and
	  validate the timer operations.

config DEBUG_OBJECTS_WORK
	bool "Debug work objects"
	depends on DEBUG_OBJECTS
	help
	  If you say Y here, additional code will be inserted into the
	  work queue routines to track the life time of work objects and
	  validate the work operations.

config DEBUG_OBJECTS_ENABLE_DEFAULT
	int "debug_objects bootup default value (0-1)"
        range 0 1
        default "1"
        depends on DEBUG_OBJECTS
        help
          Debug objects boot parameter default value

config DEBUG_SLAB
	bool "Debug slab memory allocations"
	depends on DEBUG_KERNEL && SLAB && !KMEMCHECK
	help
	  Say Y here to have the kernel do limited verification on memory
	  allocation as well as poisoning memory on free to catch use of freed
	  memory. This can make kmalloc/kfree-intensive workloads much slower.

config DEBUG_SLAB_LEAK
	bool "Memory leak debugging"
	depends on DEBUG_SLAB

config SLUB_DEBUG_ON
	bool "SLUB debugging on by default"
	depends on SLUB && SLUB_DEBUG && !KMEMCHECK
	default n
	help
	  Boot with debugging on by default. SLUB boots by default with
	  the runtime debug capabilities switched off. Enabling this is
	  equivalent to specifying the "slub_debug" parameter on boot.
	  There is no support for more fine grained debug control like
	  possible with slub_debug=xxx. SLUB debugging may be switched
	  off in a kernel built with CONFIG_SLUB_DEBUG_ON by specifying
	  "slub_debug=-".

config SLUB_STATS
	default n
	bool "Enable SLUB performance statistics"
	depends on SLUB && SLUB_DEBUG && SYSFS
	help
	  SLUB statistics are useful to debug SLUBs allocation behavior in
	  order find ways to optimize the allocator. This should never be
	  enabled for production use since keeping statistics slows down
	  the allocator by a few percentage points. The slabinfo command
	  supports the determination of the most active slabs to figure
	  out which slabs are relevant to a particular load.
	  Try running: slabinfo -DA

config DEBUG_KMEMLEAK
	bool "Kernel memory leak detector"
	depends on DEBUG_KERNEL && EXPERIMENTAL && !MEMORY_HOTPLUG && \
		(X86 || ARM || PPC || S390 || SUPERH)

	select DEBUG_FS if SYSFS
	select STACKTRACE if STACKTRACE_SUPPORT
	select KALLSYMS
	select CRC32
	depends on 0
	help
	  Say Y here if you want to enable the memory leak
	  detector. The memory allocation/freeing is traced in a way
	  similar to the Boehm's conservative garbage collector, the
	  difference being that the orphan objects are not freed but
	  only shown in /sys/kernel/debug/kmemleak. Enabling this
	  feature will introduce an overhead to memory
	  allocations. See Documentation/kmemleak.txt for more
	  details.

	  Enabling DEBUG_SLAB or SLUB_DEBUG may increase the chances
	  of finding leaks due to the slab objects poisoning.

	  In order to access the kmemleak file, debugfs needs to be
	  mounted (usually at /sys/kernel/debug).

config DEBUG_KMEMLEAK_EARLY_LOG_SIZE
	int "Maximum kmemleak early log entries"
	depends on DEBUG_KMEMLEAK
	range 200 40000
	default 400
	help
	  Kmemleak must track all the memory allocations to avoid
	  reporting false positives. Since memory may be allocated or
	  freed before kmemleak is initialised, an early log buffer is
	  used to store these actions. If kmemleak reports "early log
	  buffer exceeded", please increase this value.

config DEBUG_KMEMLEAK_TEST
	tristate "Simple test for the kernel memory leak detector"
	depends on DEBUG_KMEMLEAK
	help
	  Say Y or M here to build a test for the kernel memory leak
	  detector. This option enables a module that explicitly leaks
	  memory.

	  If unsure, say N.

config DEBUG_PREEMPT
	bool "Debug preemptible kernel"
	depends on DEBUG_KERNEL && PREEMPT && TRACE_IRQFLAGS_SUPPORT
	default y
	help
	  If you say Y here then the kernel will use a debug variant of the
	  commonly used smp_processor_id() function and will print warnings
	  if kernel code uses it in a preemption-unsafe way. Also, the kernel
	  will detect preemption count underflows.

config DEBUG_RT_MUTEXES
	bool "RT Mutex debugging, deadlock detection"
	depends on DEBUG_KERNEL && RT_MUTEXES
	help
	 This allows rt mutex semantics violations and rt mutex related
	 deadlocks (lockups) to be detected and reported automatically.

config DEBUG_PI_LIST
	bool
	default y
	depends on DEBUG_RT_MUTEXES

config RT_MUTEX_TESTER
	bool "Built-in scriptable tester for rt-mutexes"
	depends on DEBUG_KERNEL && RT_MUTEXES
	help
	  This option enables a rt-mutex tester.

config DEBUG_SPINLOCK
	bool "Spinlock and rw-lock debugging: basic checks"
	depends on DEBUG_KERNEL
	help
	  Say Y here and build SMP to catch missing spinlock initialization
	  and certain other kinds of spinlock errors commonly made.  This is
	  best used in conjunction with the NMI watchdog so that spinlock
	  deadlocks are also debuggable.

config DEBUG_MUTEXES
	bool "Mutex debugging: basic checks"
	depends on DEBUG_KERNEL
	help
	 This feature allows mutex semantics violations to be detected and
	 reported.

config DEBUG_LOCK_ALLOC
	bool "Lock debugging: detect incorrect freeing of live locks"
	depends on DEBUG_KERNEL && TRACE_IRQFLAGS_SUPPORT && STACKTRACE_SUPPORT && LOCKDEP_SUPPORT
	select DEBUG_SPINLOCK
	select DEBUG_MUTEXES
	select LOCKDEP
	help
	 This feature will check whether any held lock (spinlock, rwlock,
	 mutex or rwsem) is incorrectly freed by the kernel, via any of the
	 memory-freeing routines (kfree(), kmem_cache_free(), free_pages(),
	 vfree(), etc.), whether a live lock is incorrectly reinitialized via
	 spin_lock_init()/mutex_init()/etc., or whether there is any lock
	 held during task exit.

config PROVE_LOCKING
	bool "Lock debugging: prove locking correctness"
	depends on DEBUG_KERNEL && TRACE_IRQFLAGS_SUPPORT && STACKTRACE_SUPPORT && LOCKDEP_SUPPORT
	select LOCKDEP
	select DEBUG_SPINLOCK
	select DEBUG_MUTEXES
	select DEBUG_LOCK_ALLOC
	default n
	help
	 This feature enables the kernel to prove that all locking
	 that occurs in the kernel runtime is mathematically
	 correct: that under no circumstance could an arbitrary (and
	 not yet triggered) combination of observed locking
	 sequences (on an arbitrary number of CPUs, running an
	 arbitrary number of tasks and interrupt contexts) cause a
	 deadlock.

	 In short, this feature enables the kernel to report locking
	 related deadlocks before they actually occur.

	 The proof does not depend on how hard and complex a
	 deadlock scenario would be to trigger: how many
	 participant CPUs, tasks and irq-contexts would be needed
	 for it to trigger. The proof also does not depend on
	 timing: if a race and a resulting deadlock is possible
	 theoretically (no matter how unlikely the race scenario
	 is), it will be proven so and will immediately be
	 reported by the kernel (once the event is observed that
	 makes the deadlock theoretically possible).

	 If a deadlock is impossible (i.e. the locking rules, as
	 observed by the kernel, are mathematically correct), the
	 kernel reports nothing.

	 NOTE: this feature can also be enabled for rwlocks, mutexes
	 and rwsems - in which case all dependencies between these
	 different locking variants are observed and mapped too, and
	 the proof of observed correctness is also maintained for an
	 arbitrary combination of these separate locking variants.

	 For more details, see Documentation/lockdep-design.txt.

config PROVE_RCU
	bool "RCU debugging: prove RCU correctness"
	depends on PROVE_LOCKING
	default n
	help
	 This feature enables lockdep extensions that check for correct
	 use of RCU APIs.  This is currently under development.  Say Y
	 if you want to debug RCU usage or help work on the PROVE_RCU
	 feature.

	 Say N if you are unsure.

config LOCKDEP
	bool
	depends on DEBUG_KERNEL && TRACE_IRQFLAGS_SUPPORT && STACKTRACE_SUPPORT && LOCKDEP_SUPPORT
	select STACKTRACE
	select FRAME_POINTER if !MIPS && !PPC && !ARM_UNWIND && !S390
	select KALLSYMS
	select KALLSYMS_ALL

config LOCK_STAT
	bool "Lock usage statistics"
	depends on DEBUG_KERNEL && TRACE_IRQFLAGS_SUPPORT && STACKTRACE_SUPPORT && LOCKDEP_SUPPORT
	select LOCKDEP
	select DEBUG_SPINLOCK
	select DEBUG_MUTEXES
	select DEBUG_LOCK_ALLOC
	default n
	help
	 This feature enables tracking lock contention points

	 For more details, see Documentation/lockstat.txt

	 This also enables lock events required by "perf lock",
	 subcommand of perf.
	 If you want to use "perf lock", you also need to turn on
	 CONFIG_EVENT_TRACING.

	 CONFIG_LOCK_STAT defines "contended" and "acquired" lock events.
	 (CONFIG_LOCKDEP defines "acquire" and "release" events.)

config DEBUG_LOCKDEP
	bool "Lock dependency engine debugging"
	depends on DEBUG_KERNEL && LOCKDEP
	help
	  If you say Y here, the lock dependency engine will do
	  additional runtime checks to debug itself, at the price
	  of more runtime overhead.

config TRACE_IRQFLAGS
	depends on DEBUG_KERNEL
	bool
	default y
	depends on TRACE_IRQFLAGS_SUPPORT
	depends on PROVE_LOCKING

config DEBUG_SPINLOCK_SLEEP
	bool "Spinlock debugging: sleep-inside-spinlock checking"
	depends on DEBUG_KERNEL
	help
	  If you say Y here, various routines which may sleep will become very
	  noisy if they are called with a spinlock held.

config DEBUG_LOCKING_API_SELFTESTS
	bool "Locking API boot-time self-tests"
	depends on DEBUG_KERNEL
	help
	  Say Y here if you want the kernel to run a short self-test during
	  bootup. The self-test checks whether common types of locking bugs
	  are detected by debugging mechanisms or not. (if you disable
	  lock debugging then those bugs wont be detected of course.)
	  The following locking APIs are covered: spinlocks, rwlocks,
	  mutexes and rwsems.

config STACKTRACE
	bool
	depends on STACKTRACE_SUPPORT

config DEBUG_KOBJECT
	bool "kobject debugging"
	depends on DEBUG_KERNEL
	help
	  If you say Y here, some extra kobject debugging messages will be sent
	  to the syslog. 

config DEBUG_HIGHMEM
	bool "Highmem debugging"
	depends on DEBUG_KERNEL && HIGHMEM
	help
	  This options enables addition error checking for high memory systems.
	  Disable for production systems.

config DEBUG_BUGVERBOSE
	bool "Verbose BUG() reporting (adds 70K)" if DEBUG_KERNEL && EMBEDDED
	depends on BUG
	depends on ARM || AVR32 || M32R || M68K || SPARC32 || SPARC64 || \
		   FRV || SUPERH || GENERIC_BUG || BLACKFIN || MN10300
	default y
	help
	  Say Y here to make BUG() panics output the file name and line number
	  of the BUG call as well as the EIP and oops trace.  This aids
	  debugging but costs about 70-100K of memory.

config DEBUG_INFO
	bool "Compile the kernel with debug info"
	depends on DEBUG_KERNEL
	help
          If you say Y here the resulting kernel image will include
	  debugging info resulting in a larger kernel image.
	  This adds debug symbols to the kernel and modules (gcc -g), and
	  is needed if you intend to use kernel crashdump or binary object
	  tools like crash, kgdb, LKCD, gdb, etc on the kernel.
	  Say Y here only if you plan to debug the kernel.

	  If unsure, say N.

config DEBUG_VM
	bool "Debug VM"
	depends on DEBUG_KERNEL
	help
	  Enable this to turn on extended checks in the virtual-memory system
          that may impact performance.

	  If unsure, say N.

config DEBUG_VIRTUAL
	bool "Debug VM translations"
	depends on DEBUG_KERNEL && X86
	help
	  Enable some costly sanity checks in virtual to page code. This can
	  catch mistakes with virt_to_page() and friends.

	  If unsure, say N.

config DEBUG_NOMMU_REGIONS
	bool "Debug the global anon/private NOMMU mapping region tree"
	depends on DEBUG_KERNEL && !MMU
	help
	  This option causes the global tree of anonymous and private mapping
	  regions to be regularly checked for invalid topology.

config DEBUG_WRITECOUNT
	bool "Debug filesystem writers count"
	depends on DEBUG_KERNEL
	help
	  Enable this to catch wrong use of the writers count in struct
	  vfsmount.  This will increase the size of each file struct by
	  32 bits.

	  If unsure, say N.

config DEBUG_MEMORY_INIT
	bool "Debug memory initialisation" if EMBEDDED
	default !EMBEDDED
	help
	  Enable this for additional checks during memory initialisation.
	  The sanity checks verify aspects of the VM such as the memory model
	  and other information provided by the architecture. Verbose
	  information will be printed at KERN_DEBUG loglevel depending
	  on the mminit_loglevel= command-line option.

	  If unsure, say Y

config DEBUG_LIST
	bool "Debug linked list manipulation"
	depends on DEBUG_KERNEL
	help
	  Enable this to turn on extended checks in the linked-list
	  walking routines.

	  If unsure, say N.

config DEBUG_SG
	bool "Debug SG table operations"
	depends on DEBUG_KERNEL
	help
	  Enable this to turn on checks on scatter-gather tables. This can
	  help find problems with drivers that do not properly initialize
	  their sg tables.

	  If unsure, say N.

config DEBUG_NOTIFIERS
	bool "Debug notifier call chains"
	depends on DEBUG_KERNEL
	help
	  Enable this to turn on sanity checking for notifier call chains.
	  This is most useful for kernel developers to make sure that
	  modules properly unregister themselves from notifier chains.
	  This is a relatively cheap check but if you care about maximum
	  performance, say N.

config DEBUG_CREDENTIALS
	bool "Debug credential management"
	depends on DEBUG_KERNEL
	help
	  Enable this to turn on some debug checking for credential
	  management.  The additional code keeps track of the number of
	  pointers from task_structs to any given cred struct, and checks to
	  see that this number never exceeds the usage count of the cred
	  struct.

	  Furthermore, if SELinux is enabled, this also checks that the
	  security pointer in the cred struct is never seen to be invalid.

	  If unsure, say N.

#
# Select this config option from the architecture Kconfig, if it
# it is preferred to always offer frame pointers as a config
# option on the architecture (regardless of KERNEL_DEBUG):
#
config ARCH_WANT_FRAME_POINTERS
	bool
	help

config FRAME_POINTER
	bool "Compile the kernel with frame pointers"
	depends on DEBUG_KERNEL && \
		(CRIS || M68K || M68KNOMMU || FRV || UML || \
		 AVR32 || SUPERH || BLACKFIN || MN10300) || \
		ARCH_WANT_FRAME_POINTERS
	default y if (DEBUG_INFO && UML) || ARCH_WANT_FRAME_POINTERS
	help
	  If you say Y here the resulting kernel image will be slightly
	  larger and slower, but it gives very useful debugging information
	  in case of kernel bugs. (precise oopses/stacktraces/warnings)

config BOOT_PRINTK_DELAY
	bool "Delay each boot printk message by N milliseconds"
	depends on DEBUG_KERNEL && PRINTK && GENERIC_CALIBRATE_DELAY
	help
	  This build option allows you to read kernel boot messages
	  by inserting a short delay after each one.  The delay is
	  specified in milliseconds on the kernel command line,
	  using "boot_delay=N".

	  It is likely that you would also need to use "lpj=M" to preset
	  the "loops per jiffie" value.
	  See a previous boot log for the "lpj" value to use for your
	  system, and then set "lpj=M" before setting "boot_delay=N".
	  NOTE:  Using this option may adversely affect SMP systems.
	  I.e., processors other than the first one may not boot up.
	  BOOT_PRINTK_DELAY also may cause DETECT_SOFTLOCKUP to detect
	  what it believes to be lockup conditions.

config RCU_TORTURE_TEST
	tristate "torture tests for RCU"
	depends on DEBUG_KERNEL
	default n
	help
	  This option provides a kernel module that runs torture tests
	  on the RCU infrastructure.  The kernel module may be built
	  after the fact on the running kernel to be tested, if desired.

	  Say Y here if you want RCU torture tests to be built into
	  the kernel.
	  Say M if you want the RCU torture tests to build as a module.
	  Say N if you are unsure.

config RCU_TORTURE_TEST_RUNNABLE
	bool "torture tests for RCU runnable by default"
	depends on RCU_TORTURE_TEST = y
	default n
	help
	  This option provides a way to build the RCU torture tests
	  directly into the kernel without them starting up at boot
	  time.  You can use /proc/sys/kernel/rcutorture_runnable
	  to manually override this setting.  This /proc file is
	  available only when the RCU torture tests have been built
	  into the kernel.

	  Say Y here if you want the RCU torture tests to start during
	  boot (you probably don't).
	  Say N here if you want the RCU torture tests to start only
	  after being manually enabled via /proc.

config RCU_CPU_STALL_DETECTOR
	bool "Check for stalled CPUs delaying RCU grace periods"
	depends on TREE_RCU || TREE_PREEMPT_RCU
	default y
	help
	  This option causes RCU to printk information on which
	  CPUs are delaying the current grace period, but only when
	  the grace period extends for excessive time periods.

	  Say N if you want to disable such checks.

	  Say Y if you are unsure.

config RCU_CPU_STALL_VERBOSE
	bool "Print additional per-task information for RCU_CPU_STALL_DETECTOR"
	depends on RCU_CPU_STALL_DETECTOR && TREE_PREEMPT_RCU
	default n
	help
	  This option causes RCU to printk detailed per-task information
	  for any tasks that are stalling the current RCU grace period.

	  Say N if you are unsure.

	  Say Y if you want to enable such checks.

config KPROBES_SANITY_TEST
	bool "Kprobes sanity tests"
	depends on DEBUG_KERNEL
	depends on KPROBES
	default n
	help
	  This option provides for testing basic kprobes functionality on
	  boot. A sample kprobe, jprobe and kretprobe are inserted and
	  verified for functionality.

	  Say N if you are unsure.

config BACKTRACE_SELF_TEST
	tristate "Self test for the backtrace code"
	depends on DEBUG_KERNEL
	default n
	help
	  This option provides a kernel module that can be used to test
	  the kernel stack backtrace code. This option is not useful
	  for distributions or general kernels, but only for kernel
	  developers working on architecture code.

	  Note that if you want to also test saved backtraces, you will
	  have to enable STACKTRACE as well.

	  Say N if you are unsure.

config DEBUG_BLOCK_EXT_DEVT
        bool "Force extended block device numbers and spread them"
	depends on DEBUG_KERNEL
	depends on BLOCK
	default n
	help
	  BIG FAT WARNING: ENABLING THIS OPTION MIGHT BREAK BOOTING ON
	  SOME DISTRIBUTIONS.  DO NOT ENABLE THIS UNLESS YOU KNOW WHAT
	  YOU ARE DOING.  Distros, please enable this and fix whatever
	  is broken.

	  Conventionally, block device numbers are allocated from
	  predetermined contiguous area.  However, extended block area
	  may introduce non-contiguous block device numbers.  This
	  option forces most block device numbers to be allocated from
	  the extended space and spreads them to discover kernel or
	  userland code paths which assume predetermined contiguous
	  device number allocation.

	  Note that turning on this debug option shuffles all the
	  device numbers for all IDE and SCSI devices including libata
	  ones, so root partition specified using device number
	  directly (via rdev or root=MAJ:MIN) won't work anymore.
	  Textual device names (root=/dev/sdXn) will continue to work.

	  Say N if you are unsure.

config DEBUG_FORCE_WEAK_PER_CPU
	bool "Force weak per-cpu definitions"
	depends on DEBUG_KERNEL
	help
	  s390 and alpha require percpu variables in modules to be
	  defined weak to work around addressing range issue which
	  puts the following two restrictions on percpu variable
	  definitions.

	  1. percpu symbols must be unique whether static or not
	  2. percpu variables can't be defined inside a function

	  To ensure that generic code follows the above rules, this
	  option forces all percpu variables to be defined as weak.

config LKDTM
	tristate "Linux Kernel Dump Test Tool Module"
	depends on DEBUG_FS
	depends on BLOCK
	default n
	help
	This module enables testing of the different dumping mechanisms by
	inducing system failures at predefined crash points.
	If you don't need it: say N
	Choose M here to compile this code as a module. The module will be
	called lkdtm.

	Documentation on how to use the module can be found in
	Documentation/fault-injection/provoke-crashes.txt

config FAULT_INJECTION
	bool "Fault-injection framework"
	depends on DEBUG_KERNEL
	help
	  Provide fault-injection framework.
	  For more details, see Documentation/fault-injection/.

config FAILSLAB
	bool "Fault-injection capability for kmalloc"
	depends on FAULT_INJECTION
	depends on SLAB || SLUB
	help
	  Provide fault-injection capability for kmalloc.

config FAIL_PAGE_ALLOC
	bool "Fault-injection capabilitiy for alloc_pages()"
	depends on FAULT_INJECTION
	help
	  Provide fault-injection capability for alloc_pages().

config FAIL_MAKE_REQUEST
	bool "Fault-injection capability for disk IO"
	depends on FAULT_INJECTION && BLOCK
	help
	  Provide fault-injection capability for disk IO.

config FAIL_IO_TIMEOUT
	bool "Faul-injection capability for faking disk interrupts"
	depends on FAULT_INJECTION && BLOCK
	help
	  Provide fault-injection capability on end IO handling. This
	  will make the block layer "forget" an interrupt as configured,
	  thus exercising the error handling.

	  Only works with drivers that use the generic timeout handling,
	  for others it wont do anything.

config FAULT_INJECTION_DEBUG_FS
	bool "Debugfs entries for fault-injection capabilities"
	depends on FAULT_INJECTION && SYSFS && DEBUG_FS
	help
	  Enable configuration of fault-injection capabilities via debugfs.

config FAULT_INJECTION_STACKTRACE_FILTER
	bool "stacktrace filter for fault-injection capabilities"
	depends on FAULT_INJECTION_DEBUG_FS && STACKTRACE_SUPPORT
	depends on !X86_64
	select STACKTRACE
	select FRAME_POINTER if !PPC && !S390
	help
	  Provide stacktrace filter for fault-injection capabilities

config LATENCYTOP
	bool "Latency measuring infrastructure"
	select FRAME_POINTER if !MIPS && !PPC && !S390
	select KALLSYMS
	select KALLSYMS_ALL
	select STACKTRACE
	select SCHEDSTATS
	select SCHED_DEBUG
	depends on HAVE_LATENCYTOP_SUPPORT
	help
	  Enable this option if you want to use the LatencyTOP tool
	  to find out which userspace is blocking on what kernel operations.

config SYSCTL_SYSCALL_CHECK
	bool "Sysctl checks"
	depends on SYSCTL
	---help---
	  sys_sysctl uses binary paths that have been found challenging
	  to properly maintain and use. This enables checks that help
	  you to keep things correct.

source mm/Kconfig.debug
source kernel/trace/Kconfig

config PROVIDE_OHCI1394_DMA_INIT
	bool "Remote debugging over FireWire early on boot"
	depends on PCI && X86
	help
	  If you want to debug problems which hang or crash the kernel early
	  on boot and the crashing machine has a FireWire port, you can use
	  this feature to remotely access the memory of the crashed machine
	  over FireWire. This employs remote DMA as part of the OHCI1394
	  specification which is now the standard for FireWire controllers.

	  With remote DMA, you can monitor the printk buffer remotely using
	  firescope and access all memory below 4GB using fireproxy from gdb.
	  Even controlling a kernel debugger is possible using remote DMA.

	  Usage:

	  If ohci1394_dma=early is used as boot parameter, it will initialize
	  all OHCI1394 controllers which are found in the PCI config space.

	  As all changes to the FireWire bus such as enabling and disabling
	  devices cause a bus reset and thereby disable remote DMA for all
	  devices, be sure to have the cable plugged and FireWire enabled on
	  the debugging host before booting the debug target for debugging.

	  This code (~1k) is freed after boot. By then, the firewire stack
	  in charge of the OHCI-1394 controllers should be used instead.

	  See Documentation/debugging-via-ohci1394.txt for more information.

config FIREWIRE_OHCI_REMOTE_DMA
	bool "Remote debugging over FireWire with firewire-ohci"
	depends on FIREWIRE_OHCI
	help
	  This option lets you use the FireWire bus for remote debugging
	  with help of the firewire-ohci driver. It enables unfiltered
	  remote DMA in firewire-ohci.
	  See Documentation/debugging-via-ohci1394.txt for more information.

	  If unsure, say N.

config BUILD_DOCSRC
	bool "Build targets in Documentation/ tree"
	depends on HEADERS_CHECK
	help
	  This option attempts to build objects from the source files in the
	  kernel Documentation/ tree.

	  Say N if you are unsure.

config DYNAMIC_DEBUG
	bool "Enable dynamic printk() support"
	default n
	depends on PRINTK
	depends on DEBUG_FS
	help

	  Compiles debug level messages into the kernel, which would not
	  otherwise be available at runtime. These messages can then be
	  enabled/disabled based on various levels of scope - per source file,
	  function, module, format string, and line number. This mechanism
	  implicitly enables all pr_debug() and dev_dbg() calls. The impact of
	  this compile option is a larger kernel text size of about 2%.

	  Usage:

	  Dynamic debugging is controlled via the 'dynamic_debug/ddebug' file,
	  which is contained in the 'debugfs' filesystem. Thus, the debugfs
	  filesystem must first be mounted before making use of this feature.
	  We refer the control file as: <debugfs>/dynamic_debug/ddebug. This
	  file contains a list of the debug statements that can be enabled. The
	  format for each line of the file is:

		filename:lineno [module]function flags format

	  filename : source file of the debug statement
	  lineno : line number of the debug statement
	  module : module that contains the debug statement
	  function : function that contains the debug statement
          flags : 'p' means the line is turned 'on' for printing
          format : the format used for the debug statement

	  From a live system:

		nullarbor:~ # cat <debugfs>/dynamic_debug/ddebug
		# filename:lineno [module]function flags format
		fs/aio.c:222 [aio]__put_ioctx - "__put_ioctx:\040freeing\040%p\012"
		fs/aio.c:248 [aio]ioctx_alloc - "ENOMEM:\040nr_events\040too\040high\012"
		fs/aio.c:1770 [aio]sys_io_cancel - "calling\040cancel\012"

	  Example usage:

		// enable the message at line 1603 of file svcsock.c
		nullarbor:~ # echo -n 'file svcsock.c line 1603 +p' >
						<debugfs>/dynamic_debug/ddebug

		// enable all the messages in file svcsock.c
		nullarbor:~ # echo -n 'file svcsock.c +p' >
						<debugfs>/dynamic_debug/ddebug

		// enable all the messages in the NFS server module
		nullarbor:~ # echo -n 'module nfsd +p' >
						<debugfs>/dynamic_debug/ddebug

		// enable all 12 messages in the function svc_process()
		nullarbor:~ # echo -n 'func svc_process +p' >
						<debugfs>/dynamic_debug/ddebug

		// disable all 12 messages in the function svc_process()
		nullarbor:~ # echo -n 'func svc_process -p' >
						<debugfs>/dynamic_debug/ddebug

	  See Documentation/dynamic-debug-howto.txt for additional information.

config DMA_API_DEBUG
	bool "Enable debugging of DMA-API usage"
	depends on HAVE_DMA_API_DEBUG
	help
	  Enable this option to debug the use of the DMA API by device drivers.
	  With this option you will be able to detect common bugs in device
	  drivers like double-freeing of DMA mappings or freeing mappings that
	  were never allocated.
	  This option causes a performance degredation.  Use only if you want
	  to debug device drivers. If unsure, say N.

source "samples/Kconfig"

source "lib/Kconfig.kgdb"

source "lib/Kconfig.kmemcheck"<|MERGE_RESOLUTION|>--- conflicted
+++ resolved
@@ -103,11 +103,8 @@
 
 config DEBUG_SECTION_MISMATCH
 	bool "Enable full Section mismatch analysis"
-<<<<<<< HEAD
-=======
 	depends on UNDEFINED || (BLACKFIN)
 	default y
->>>>>>> 7da23b86
 	# This option is on purpose disabled for now.
 	# It will be enabled when we are down to a reasonable number
 	# of section mismatch warnings (< 10 for an allyesconfig build)
