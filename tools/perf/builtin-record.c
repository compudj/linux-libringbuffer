--- conflicted
+++ resolved
@@ -456,24 +456,14 @@
 	}
 }
 
-<<<<<<< HEAD
-static void event__synthesize_guest_os(struct kernel_info *kerninfo,
-		void *data __attribute__((unused)))
-=======
 static void event__synthesize_guest_os(struct machine *machine, void *data)
->>>>>>> bc4b473f
 {
 	int err;
 	char *guest_kallsyms;
 	char path[PATH_MAX];
-<<<<<<< HEAD
-
-	if (is_host_kernel(kerninfo))
-=======
 	struct perf_session *psession = data;
 
 	if (machine__is_host(machine))
->>>>>>> bc4b473f
 		return;
 
 	/*
@@ -485,18 +475,6 @@
 	 *in module instead of in guest kernel.
 	 */
 	err = event__synthesize_modules(process_synthesized_event,
-<<<<<<< HEAD
-			session,
-			kerninfo);
-	if (err < 0)
-		pr_err("Couldn't record guest kernel [%d]'s reference"
-			" relocation symbol.\n", kerninfo->pid);
-
-	if (is_default_guest(kerninfo))
-		guest_kallsyms = (char *) symbol_conf.default_guest_kallsyms;
-	else {
-		sprintf(path, "%s/proc/kallsyms", kerninfo->root_dir);
-=======
 					psession, machine);
 	if (err < 0)
 		pr_err("Couldn't record guest kernel [%d]'s reference"
@@ -506,7 +484,6 @@
 		guest_kallsyms = (char *) symbol_conf.default_guest_kallsyms;
 	else {
 		sprintf(path, "%s/proc/kallsyms", machine->root_dir);
->>>>>>> bc4b473f
 		guest_kallsyms = path;
 	}
 
@@ -515,15 +492,6 @@
 	 * have no _text sometimes.
 	 */
 	err = event__synthesize_kernel_mmap(process_synthesized_event,
-<<<<<<< HEAD
-			session, kerninfo, "_text");
-	if (err < 0)
-		err = event__synthesize_kernel_mmap(process_synthesized_event,
-				session, kerninfo, "_stext");
-	if (err < 0)
-		pr_err("Couldn't record guest kernel [%d]'s reference"
-			" relocation symbol.\n", kerninfo->pid);
-=======
 					    psession, machine, "_text");
 	if (err < 0)
 		err = event__synthesize_kernel_mmap(process_synthesized_event,
@@ -531,7 +499,6 @@
 	if (err < 0)
 		pr_err("Couldn't record guest kernel [%d]'s reference"
 		       " relocation symbol.\n", machine->pid);
->>>>>>> bc4b473f
 }
 
 static int __cmd_record(int argc, const char **argv)
@@ -545,11 +512,7 @@
 	int child_ready_pipe[2], go_pipe[2];
 	const bool forks = argc > 0;
 	char buf;
-<<<<<<< HEAD
-	struct kernel_info *kerninfo;
-=======
 	struct machine *machine;
->>>>>>> bc4b473f
 
 	page_size = sysconf(_SC_PAGE_SIZE);
 
@@ -718,51 +681,30 @@
 		advance_output(err);
 	}
 
-<<<<<<< HEAD
-	kerninfo = kerninfo__findhost(&session->kerninfo_root);
-	if (!kerninfo) {
-=======
 	machine = perf_session__find_host_machine(session);
 	if (!machine) {
->>>>>>> bc4b473f
 		pr_err("Couldn't find native kernel information.\n");
 		return -1;
 	}
 
 	err = event__synthesize_kernel_mmap(process_synthesized_event,
-<<<<<<< HEAD
-			session, kerninfo, "_text");
-	if (err < 0)
-		err = event__synthesize_kernel_mmap(process_synthesized_event,
-				session, kerninfo, "_stext");
-=======
 					    session, machine, "_text");
 	if (err < 0)
 		err = event__synthesize_kernel_mmap(process_synthesized_event,
 						    session, machine, "_stext");
->>>>>>> bc4b473f
 	if (err < 0) {
 		pr_err("Couldn't record kernel reference relocation symbol.\n");
 		return err;
 	}
 
 	err = event__synthesize_modules(process_synthesized_event,
-<<<<<<< HEAD
-				session, kerninfo);
-=======
 					session, machine);
->>>>>>> bc4b473f
 	if (err < 0) {
 		pr_err("Couldn't record kernel reference relocation symbol.\n");
 		return err;
 	}
 	if (perf_guest)
-<<<<<<< HEAD
-		kerninfo__process_allkernels(&session->kerninfo_root,
-			event__synthesize_guest_os, session);
-=======
 		perf_session__process_machines(session, event__synthesize_guest_os);
->>>>>>> bc4b473f
 
 	if (!system_wide && profile_cpu == -1)
 		event__synthesize_thread(target_tid, process_synthesized_event,
