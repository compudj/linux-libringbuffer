--- conflicted
+++ resolved
@@ -543,17 +543,6 @@
 	msg := $(error No libelf.h/libelf found, please install libelf-dev/elfutils-libelf-devel and glibc-dev[el]);
 endif
 
-<<<<<<< HEAD
-ifneq ($(shell sh -c "(echo '\#include <dwarf.h>'; echo '\#include <libdw.h>'; echo 'int main(void) { Dwarf *dbg; dbg = dwarf_begin(0, DWARF_C_READ); return (long)dbg; }') | $(CC) -x c - $(ALL_CFLAGS) -I/usr/include/elfutils -ldw -lelf -o $(BITBUCKET) $(ALL_LDFLAGS) $(EXTLIBS) "$(QUIET_STDERR)" && echo y"), y)
-	msg := $(warning No libdw.h found or old libdw.h found, disables dwarf support. Please install elfutils-devel/elfutils-dev);
-else
-ifndef NO_DWARF
-	BASIC_CFLAGS += -I/usr/include/elfutils -DDWARF_SUPPORT
-	EXTLIBS += -lelf -ldw
-	LIB_OBJS += $(OUTPUT)util/probe-finder.o
-endif
-endif
-=======
 ifndef NO_DWARF
 ifeq ($(origin PERF_HAVE_DWARF_REGS), undefined)
 	msg := $(warning DWARF register mappings have not been defined for architecture $(ARCH), DWARF support disabled);
@@ -563,7 +552,6 @@
 	LIB_OBJS += $(OUTPUT)util/probe-finder.o
 endif # PERF_HAVE_DWARF_REGS
 endif # NO_DWARF
->>>>>>> 4093b150
 
 ifneq ($(shell sh -c "(echo '\#include <newt.h>'; echo 'int main(void) { newtInit(); newtCls(); return newtFinished(); }') | $(CC) -x c - $(ALL_CFLAGS) -D_LARGEFILE64_SOURCE -D_FILE_OFFSET_BITS=64 -lnewt -o $(BITBUCKET) $(ALL_LDFLAGS) $(EXTLIBS) "$(QUIET_STDERR)" && echo y"), y)
 	msg := $(warning newt not found, disables TUI support. Please install newt-devel or libnewt-dev);
