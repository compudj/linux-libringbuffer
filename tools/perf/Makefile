--- conflicted
+++ resolved
@@ -156,21 +156,12 @@
 # Define EXTRA_CFLAGS=-m64 or EXTRA_CFLAGS=-m32 as appropriate for cross-builds.
 #
 # Define NO_DWARF if you do not want debug-info analysis feature at all.
-<<<<<<< HEAD
 
 $(shell sh -c 'mkdir -p $(OUTPUT)scripts/python/Perf-Trace-Util/' 2> /dev/null)
 $(shell sh -c 'mkdir -p $(OUTPUT)scripts/perl/Perf-Trace-Util/' 2> /dev/null)
 $(shell sh -c 'mkdir -p $(OUTPUT)util/scripting-engines/' 2> /dev/null)
 $(shell sh -c 'mkdir $(OUTPUT)bench' 2> /dev/null)
 
-=======
-
-$(shell sh -c 'mkdir -p $(OUTPUT)scripts/python/Perf-Trace-Util/' 2> /dev/null)
-$(shell sh -c 'mkdir -p $(OUTPUT)scripts/perl/Perf-Trace-Util/' 2> /dev/null)
-$(shell sh -c 'mkdir -p $(OUTPUT)util/scripting-engines/' 2> /dev/null)
-$(shell sh -c 'mkdir $(OUTPUT)bench' 2> /dev/null)
-
->>>>>>> bc4b473f
 $(OUTPUT)PERF-VERSION-FILE: .FORCE-PERF-VERSION-FILE
 	@$(SHELL_PATH) util/PERF-VERSION-GEN $(OUTPUT)
 -include $(OUTPUT)PERF-VERSION-FILE
@@ -196,11 +187,8 @@
         ARCH := x86
 endif
 
-<<<<<<< HEAD
-=======
 $(shell sh -c 'mkdir -p $(OUTPUT)arch/$(ARCH)/util/' 2> /dev/null)
 
->>>>>>> bc4b473f
 # CFLAGS and LDFLAGS are for the users to override from the command line.
 
 #
@@ -502,10 +490,7 @@
 BUILTIN_OBJS += $(OUTPUT)builtin-kmem.o
 BUILTIN_OBJS += $(OUTPUT)builtin-lock.o
 BUILTIN_OBJS += $(OUTPUT)builtin-kvm.o
-<<<<<<< HEAD
-=======
 BUILTIN_OBJS += $(OUTPUT)builtin-test.o
->>>>>>> bc4b473f
 
 PERFLIBS = $(LIB_FILE)
 
