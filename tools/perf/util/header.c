#include <sys/types.h>
#include <unistd.h>
#include <stdio.h>
#include <stdlib.h>
#include <linux/list.h>

#include "util.h"
#include "header.h"
#include "../perf.h"
#include "trace-event.h"
#include "session.h"
#include "symbol.h"
#include "debug.h"

/*
 * Create new perf.data header attribute:
 */
struct perf_header_attr *perf_header_attr__new(struct perf_event_attr *attr)
{
	struct perf_header_attr *self = malloc(sizeof(*self));

	if (self != NULL) {
		self->attr = *attr;
		self->ids  = 0;
		self->size = 1;
		self->id   = malloc(sizeof(u64));
		if (self->id == NULL) {
			free(self);
			self = NULL;
		}
	}

	return self;
}

void perf_header_attr__delete(struct perf_header_attr *self)
{
	free(self->id);
	free(self);
}

int perf_header_attr__add_id(struct perf_header_attr *self, u64 id)
{
	int pos = self->ids;

	self->ids++;
	if (self->ids > self->size) {
		int nsize = self->size * 2;
		u64 *nid = realloc(self->id, nsize * sizeof(u64));

		if (nid == NULL)
			return -1;

		self->size = nsize;
		self->id = nid;
	}
	self->id[pos] = id;
	return 0;
}

int perf_header__init(struct perf_header *self)
{
	self->size = 1;
	self->attr = malloc(sizeof(void *));
	return self->attr == NULL ? -ENOMEM : 0;
}

void perf_header__exit(struct perf_header *self)
{
	int i;
	for (i = 0; i < self->attrs; ++i)
                perf_header_attr__delete(self->attr[i]);
	free(self->attr);
}

int perf_header__add_attr(struct perf_header *self,
			  struct perf_header_attr *attr)
{
	if (self->frozen)
		return -1;

	if (self->attrs == self->size) {
		int nsize = self->size * 2;
		struct perf_header_attr **nattr;

		nattr = realloc(self->attr, nsize * sizeof(void *));
		if (nattr == NULL)
			return -1;

		self->size = nsize;
		self->attr = nattr;
	}

	self->attr[self->attrs++] = attr;
	return 0;
}

#define MAX_EVENT_NAME 64

struct perf_trace_event_type {
	u64	event_id;
	char	name[MAX_EVENT_NAME];
};

static int event_count;
static struct perf_trace_event_type *events;

int perf_header__push_event(u64 id, const char *name)
{
	if (strlen(name) > MAX_EVENT_NAME)
		pr_warning("Event %s will be truncated\n", name);

	if (!events) {
		events = malloc(sizeof(struct perf_trace_event_type));
		if (events == NULL)
			return -ENOMEM;
	} else {
		struct perf_trace_event_type *nevents;

		nevents = realloc(events, (event_count + 1) * sizeof(*events));
		if (nevents == NULL)
			return -ENOMEM;
		events = nevents;
	}
	memset(&events[event_count], 0, sizeof(struct perf_trace_event_type));
	events[event_count].event_id = id;
	strncpy(events[event_count].name, name, MAX_EVENT_NAME - 1);
	event_count++;
	return 0;
}

char *perf_header__find_event(u64 id)
{
	int i;
	for (i = 0 ; i < event_count; i++) {
		if (events[i].event_id == id)
			return events[i].name;
	}
	return NULL;
}

static const char *__perf_magic = "PERFFILE";

#define PERF_MAGIC	(*(u64 *)__perf_magic)

struct perf_file_attr {
	struct perf_event_attr	attr;
	struct perf_file_section	ids;
};

void perf_header__set_feat(struct perf_header *self, int feat)
{
	set_bit(feat, self->adds_features);
}

bool perf_header__has_feat(const struct perf_header *self, int feat)
{
	return test_bit(feat, self->adds_features);
}

static int do_write(int fd, const void *buf, size_t size)
{
	while (size) {
		int ret = write(fd, buf, size);

		if (ret < 0)
			return -errno;

		size -= ret;
		buf += ret;
	}

	return 0;
}

<<<<<<< HEAD
#define dsos__for_each_with_build_id(pos, head)	\
	list_for_each_entry(pos, head, node)	\
		if (!pos->has_build_id)		\
			continue;		\
		else

static int __dsos__write_buildid_table(struct list_head *head, int fd)
=======
#define NAME_ALIGN 64

static int write_padded(int fd, const void *bf, size_t count,
			size_t count_aligned)
>>>>>>> cf553114
{
	static const char zero_buf[NAME_ALIGN];
	int err = do_write(fd, bf, count);

<<<<<<< HEAD
=======
	if (!err)
		err = do_write(fd, zero_buf, count_aligned - count);

	return err;
}

#define dsos__for_each_with_build_id(pos, head)	\
	list_for_each_entry(pos, head, node)	\
		if (!pos->has_build_id)		\
			continue;		\
		else

static int __dsos__write_buildid_table(struct list_head *head, u16 misc, int fd)
{
	struct dso *pos;

>>>>>>> cf553114
	dsos__for_each_with_build_id(pos, head) {
		int err;
		struct build_id_event b;
		size_t len = pos->long_name_len + 1;

		len = ALIGN(len, NAME_ALIGN);
		memset(&b, 0, sizeof(b));
		memcpy(&b.build_id, pos->build_id, sizeof(pos->build_id));
		b.header.misc = misc;
		b.header.size = sizeof(b) + len;
		err = do_write(fd, &b, sizeof(b));
		if (err < 0)
			return err;
		err = write_padded(fd, pos->long_name,
				   pos->long_name_len + 1, len);
		if (err < 0)
			return err;
	}

	return 0;
}

static int dsos__write_buildid_table(int fd)
{
	int err = __dsos__write_buildid_table(&dsos__kernel,
					      PERF_RECORD_MISC_KERNEL, fd);
	if (err == 0)
		err = __dsos__write_buildid_table(&dsos__user,
						  PERF_RECORD_MISC_USER, fd);
	return err;
}

static int dso__cache_build_id(struct dso *self, const char *debugdir)
{
	const size_t size = PATH_MAX;
	char *filename = malloc(size),
	     *linkname = malloc(size), *targetname, *sbuild_id;
	int len, err = -1;

	if (filename == NULL || linkname == NULL)
		goto out_free;

	len = snprintf(filename, size, "%s%s", debugdir, self->long_name);
	if (mkdir_p(filename, 0755))
		goto out_free;

	len += snprintf(filename + len, sizeof(filename) - len, "/");
	sbuild_id = filename + len;
	build_id__sprintf(self->build_id, sizeof(self->build_id), sbuild_id);

	if (access(filename, F_OK) && link(self->long_name, filename) &&
	    copyfile(self->long_name, filename))
		goto out_free;

	len = snprintf(linkname, size, "%s/.build-id/%.2s",
		       debugdir, sbuild_id);

	if (access(linkname, X_OK) && mkdir_p(linkname, 0755))
		goto out_free;

	snprintf(linkname + len, size - len, "/%s", sbuild_id + 2);
	targetname = filename + strlen(debugdir) - 5;
	memcpy(targetname, "../..", 5);

	if (symlink(targetname, linkname) == 0)
		err = 0;
out_free:
	free(filename);
	free(linkname);
	return err;
}

static int __dsos__cache_build_ids(struct list_head *head, const char *debugdir)
{
	struct dso *pos;
	int err = 0;

	dsos__for_each_with_build_id(pos, head)
		if (dso__cache_build_id(pos, debugdir))
			err = -1;

	return err;
}

static int dsos__cache_build_ids(void)
{
	int err_kernel, err_user;
	char debugdir[PATH_MAX];

	snprintf(debugdir, sizeof(debugdir), "%s/%s", getenv("HOME"),
		 DEBUG_CACHE_DIR);

	if (mkdir(debugdir, 0755) != 0 && errno != EEXIST)
		return -1;

	err_kernel = __dsos__cache_build_ids(&dsos__kernel, debugdir);
	err_user   = __dsos__cache_build_ids(&dsos__user, debugdir);
	return err_kernel || err_user ? -1 : 0;
}

static int perf_header__adds_write(struct perf_header *self, int fd)
{
	int nr_sections;
	struct perf_file_section *feat_sec;
	int sec_size;
	u64 sec_start;
	int idx = 0, err;

	if (dsos__read_build_ids())
		perf_header__set_feat(self, HEADER_BUILD_ID);

	nr_sections = bitmap_weight(self->adds_features, HEADER_FEAT_BITS);
	if (!nr_sections)
		return 0;

	feat_sec = calloc(sizeof(*feat_sec), nr_sections);
	if (feat_sec == NULL)
		return -ENOMEM;

	sec_size = sizeof(*feat_sec) * nr_sections;

	sec_start = self->data_offset + self->data_size;
	lseek(fd, sec_start + sec_size, SEEK_SET);

	if (perf_header__has_feat(self, HEADER_TRACE_INFO)) {
		struct perf_file_section *trace_sec;

		trace_sec = &feat_sec[idx++];

		/* Write trace info */
		trace_sec->offset = lseek(fd, 0, SEEK_CUR);
		read_tracing_data(fd, attrs, nr_counters);
		trace_sec->size = lseek(fd, 0, SEEK_CUR) - trace_sec->offset;
	}


	if (perf_header__has_feat(self, HEADER_BUILD_ID)) {
		struct perf_file_section *buildid_sec;

		buildid_sec = &feat_sec[idx++];

		/* Write build-ids */
		buildid_sec->offset = lseek(fd, 0, SEEK_CUR);
		err = dsos__write_buildid_table(fd);
		if (err < 0) {
			pr_debug("failed to write buildid table\n");
			goto out_free;
		}
		buildid_sec->size = lseek(fd, 0, SEEK_CUR) - buildid_sec->offset;
		dsos__cache_build_ids();
	}

	lseek(fd, sec_start, SEEK_SET);
	err = do_write(fd, feat_sec, sec_size);
	if (err < 0)
		pr_debug("failed to write feature section\n");
out_free:
	free(feat_sec);
	return err;
}

int perf_header__write(struct perf_header *self, int fd, bool at_exit)
{
	struct perf_file_header f_header;
	struct perf_file_attr   f_attr;
	struct perf_header_attr	*attr;
	int i, err;

	lseek(fd, sizeof(f_header), SEEK_SET);


	for (i = 0; i < self->attrs; i++) {
		attr = self->attr[i];

		attr->id_offset = lseek(fd, 0, SEEK_CUR);
		err = do_write(fd, attr->id, attr->ids * sizeof(u64));
		if (err < 0) {
			pr_debug("failed to write perf header\n");
			return err;
		}
	}


	self->attr_offset = lseek(fd, 0, SEEK_CUR);

	for (i = 0; i < self->attrs; i++) {
		attr = self->attr[i];

		f_attr = (struct perf_file_attr){
			.attr = attr->attr,
			.ids  = {
				.offset = attr->id_offset,
				.size   = attr->ids * sizeof(u64),
			}
		};
		err = do_write(fd, &f_attr, sizeof(f_attr));
		if (err < 0) {
			pr_debug("failed to write perf header attribute\n");
			return err;
		}
	}

	self->event_offset = lseek(fd, 0, SEEK_CUR);
	self->event_size = event_count * sizeof(struct perf_trace_event_type);
	if (events) {
		err = do_write(fd, events, self->event_size);
		if (err < 0) {
			pr_debug("failed to write perf header events\n");
			return err;
		}
	}

	self->data_offset = lseek(fd, 0, SEEK_CUR);

	if (at_exit) {
		err = perf_header__adds_write(self, fd);
		if (err < 0)
			return err;
	}

	f_header = (struct perf_file_header){
		.magic	   = PERF_MAGIC,
		.size	   = sizeof(f_header),
		.attr_size = sizeof(f_attr),
		.attrs = {
			.offset = self->attr_offset,
			.size   = self->attrs * sizeof(f_attr),
		},
		.data = {
			.offset = self->data_offset,
			.size	= self->data_size,
		},
		.event_types = {
			.offset = self->event_offset,
			.size	= self->event_size,
		},
	};

	memcpy(&f_header.adds_features, &self->adds_features, sizeof(self->adds_features));

	lseek(fd, 0, SEEK_SET);
	err = do_write(fd, &f_header, sizeof(f_header));
	if (err < 0) {
		pr_debug("failed to write perf header\n");
		return err;
	}
	lseek(fd, self->data_offset + self->data_size, SEEK_SET);

	self->frozen = 1;
	return 0;
}

static int do_read(int fd, void *buf, size_t size)
{
	while (size) {
		int ret = read(fd, buf, size);

		if (ret <= 0)
			return -1;

		size -= ret;
		buf += ret;
	}

	return 0;
}

int perf_header__process_sections(struct perf_header *self, int fd,
				  int (*process)(struct perf_file_section *self,
						 int feat, int fd))
{
	struct perf_file_section *feat_sec;
	int nr_sections;
	int sec_size;
	int idx = 0;
	int err = -1, feat = 1;

	nr_sections = bitmap_weight(self->adds_features, HEADER_FEAT_BITS);
	if (!nr_sections)
		return 0;

	feat_sec = calloc(sizeof(*feat_sec), nr_sections);
	if (!feat_sec)
		return -1;

	sec_size = sizeof(*feat_sec) * nr_sections;

	lseek(fd, self->data_offset + self->data_size, SEEK_SET);

	if (do_read(fd, feat_sec, sec_size))
		goto out_free;

	err = 0;
	while (idx < nr_sections && feat < HEADER_LAST_FEATURE) {
		if (perf_header__has_feat(self, feat)) {
			struct perf_file_section *sec = &feat_sec[idx++];

			err = process(sec, feat, fd);
			if (err < 0)
				break;
		}
		++feat;
	}
out_free:
	free(feat_sec);
	return err;
}

int perf_file_header__read(struct perf_file_header *self,
			   struct perf_header *ph, int fd)
{
	lseek(fd, 0, SEEK_SET);

	if (do_read(fd, self, sizeof(*self)) ||
	    self->magic     != PERF_MAGIC ||
	    self->attr_size != sizeof(struct perf_file_attr))
		return -1;

	if (self->size != sizeof(*self)) {
		/* Support the previous format */
		if (self->size == offsetof(typeof(*self), adds_features))
			bitmap_zero(self->adds_features, HEADER_FEAT_BITS);
		else
			return -1;
	}

	memcpy(&ph->adds_features, &self->adds_features,
	       sizeof(self->adds_features));

	ph->event_offset = self->event_types.offset;
	ph->event_size	 = self->event_types.size;
	ph->data_offset	 = self->data.offset;
	ph->data_size	 = self->data.size;
	return 0;
}

static int perf_file_section__process(struct perf_file_section *self,
				      int feat, int fd)
{
	if (lseek(fd, self->offset, SEEK_SET) < 0) {
		pr_debug("Failed to lseek to %Ld offset for feature %d, "
			 "continuing...\n", self->offset, feat);
		return 0;
	}

	switch (feat) {
	case HEADER_TRACE_INFO:
		trace_report(fd);
		break;

	case HEADER_BUILD_ID:
		if (perf_header__read_build_ids(fd, self->offset, self->size))
			pr_debug("Failed to read buildids, continuing...\n");
		break;
	default:
		pr_debug("unknown feature %d, continuing...\n", feat);
	}

	return 0;
}

int perf_header__read(struct perf_header *self, int fd)
{
	struct perf_file_header f_header;
	struct perf_file_attr	f_attr;
	u64			f_id;
	int nr_attrs, nr_ids, i, j;

	if (perf_file_header__read(&f_header, self, fd) < 0) {
		pr_debug("incompatible file format\n");
		return -EINVAL;
	}

	nr_attrs = f_header.attrs.size / sizeof(f_attr);
	lseek(fd, f_header.attrs.offset, SEEK_SET);

	for (i = 0; i < nr_attrs; i++) {
		struct perf_header_attr *attr;
		off_t tmp;

		if (do_read(fd, &f_attr, sizeof(f_attr)))
			goto out_errno;
		tmp = lseek(fd, 0, SEEK_CUR);

		attr = perf_header_attr__new(&f_attr.attr);
		if (attr == NULL)
			 return -ENOMEM;

		nr_ids = f_attr.ids.size / sizeof(u64);
		lseek(fd, f_attr.ids.offset, SEEK_SET);

		for (j = 0; j < nr_ids; j++) {
			if (do_read(fd, &f_id, sizeof(f_id)))
				goto out_errno;

			if (perf_header_attr__add_id(attr, f_id) < 0) {
				perf_header_attr__delete(attr);
				return -ENOMEM;
			}
		}
		if (perf_header__add_attr(self, attr) < 0) {
			perf_header_attr__delete(attr);
			return -ENOMEM;
		}

		lseek(fd, tmp, SEEK_SET);
	}

	if (f_header.event_types.size) {
		lseek(fd, f_header.event_types.offset, SEEK_SET);
		events = malloc(f_header.event_types.size);
		if (events == NULL)
			return -ENOMEM;
		if (do_read(fd, events, f_header.event_types.size))
			goto out_errno;
		event_count =  f_header.event_types.size / sizeof(struct perf_trace_event_type);
	}

	perf_header__process_sections(self, fd, perf_file_section__process);

	lseek(fd, self->data_offset, SEEK_SET);

	self->frozen = 1;
	return 0;
out_errno:
	return -errno;
}

u64 perf_header__sample_type(struct perf_header *header)
{
	u64 type = 0;
	int i;

	for (i = 0; i < header->attrs; i++) {
		struct perf_header_attr *attr = header->attr[i];

		if (!type)
			type = attr->attr.sample_type;
		else if (type != attr->attr.sample_type)
			die("non matching sample_type");
	}

	return type;
}

struct perf_event_attr *
perf_header__find_attr(u64 id, struct perf_header *header)
{
	int i;

	for (i = 0; i < header->attrs; i++) {
		struct perf_header_attr *attr = header->attr[i];
		int j;

		for (j = 0; j < attr->ids; j++) {
			if (attr->id[j] == id)
				return &attr->attr;
		}
	}

	return NULL;
}<|MERGE_RESOLUTION|>--- conflicted
+++ resolved
@@ -173,43 +173,30 @@
 	return 0;
 }
 
-<<<<<<< HEAD
+#define NAME_ALIGN 64
+
+static int write_padded(int fd, const void *bf, size_t count,
+			size_t count_aligned)
+{
+	static const char zero_buf[NAME_ALIGN];
+	int err = do_write(fd, bf, count);
+
+	if (!err)
+		err = do_write(fd, zero_buf, count_aligned - count);
+
+	return err;
+}
+
 #define dsos__for_each_with_build_id(pos, head)	\
 	list_for_each_entry(pos, head, node)	\
 		if (!pos->has_build_id)		\
 			continue;		\
 		else
 
-static int __dsos__write_buildid_table(struct list_head *head, int fd)
-=======
-#define NAME_ALIGN 64
-
-static int write_padded(int fd, const void *bf, size_t count,
-			size_t count_aligned)
->>>>>>> cf553114
-{
-	static const char zero_buf[NAME_ALIGN];
-	int err = do_write(fd, bf, count);
-
-<<<<<<< HEAD
-=======
-	if (!err)
-		err = do_write(fd, zero_buf, count_aligned - count);
-
-	return err;
-}
-
-#define dsos__for_each_with_build_id(pos, head)	\
-	list_for_each_entry(pos, head, node)	\
-		if (!pos->has_build_id)		\
-			continue;		\
-		else
-
 static int __dsos__write_buildid_table(struct list_head *head, u16 misc, int fd)
 {
 	struct dso *pos;
 
->>>>>>> cf553114
 	dsos__for_each_with_build_id(pos, head) {
 		int err;
 		struct build_id_event b;
