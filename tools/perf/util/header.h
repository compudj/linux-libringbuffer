#ifndef __PERF_HEADER_H
#define __PERF_HEADER_H

#include "../../../include/linux/perf_event.h"
#include <sys/types.h>
#include <stdbool.h>
#include "types.h"
#include "event.h"

#include <linux/bitmap.h>

struct perf_header_attr {
	struct perf_event_attr attr;
	int ids, size;
	u64 *id;
	off_t id_offset;
};

enum {
	HEADER_TRACE_INFO = 1,
	HEADER_BUILD_ID,
	HEADER_LAST_FEATURE,
};

#define HEADER_FEAT_BITS			256

struct perf_file_section {
	u64 offset;
	u64 size;
};

struct perf_file_header {
	u64				magic;
	u64				size;
	u64				attr_size;
	struct perf_file_section	attrs;
	struct perf_file_section	data;
	struct perf_file_section	event_types;
	DECLARE_BITMAP(adds_features, HEADER_FEAT_BITS);
};

struct perf_pipe_file_header {
	u64				magic;
	u64				size;
};

struct perf_header;

int perf_file_header__read(struct perf_file_header *self,
			   struct perf_header *ph, int fd);

struct perf_header {
	int			frozen;
	int			attrs, size;
	bool			needs_swap;
	struct perf_header_attr **attr;
	s64			attr_offset;
	u64			data_offset;
	u64			data_size;
	u64			event_offset;
	u64			event_size;
	DECLARE_BITMAP(adds_features, HEADER_FEAT_BITS);
};

int perf_header__init(struct perf_header *self);
void perf_header__exit(struct perf_header *self);

int perf_header__read(struct perf_session *session, int fd);
int perf_header__write(struct perf_header *self, int fd, bool at_exit);
int perf_header__write_pipe(int fd);

int perf_header__add_attr(struct perf_header *self,
			  struct perf_header_attr *attr);

int perf_header__push_event(u64 id, const char *name);
char *perf_header__find_event(u64 id);

struct perf_header_attr *perf_header_attr__new(struct perf_event_attr *attr);
void perf_header_attr__delete(struct perf_header_attr *self);

int perf_header_attr__add_id(struct perf_header_attr *self, u64 id);

u64 perf_header__sample_type(struct perf_header *header);
struct perf_event_attr *
perf_header__find_attr(u64 id, struct perf_header *header);
void perf_header__set_feat(struct perf_header *self, int feat);
bool perf_header__has_feat(const struct perf_header *self, int feat);

int perf_header__process_sections(struct perf_header *self, int fd,
				  int (*process)(struct perf_file_section *self,
						 struct perf_header *ph,
						 int feat, int fd));

int build_id_cache__add_s(const char *sbuild_id, const char *debugdir,
			  const char *name, bool is_kallsyms);
int build_id_cache__remove_s(const char *sbuild_id, const char *debugdir);

int event__synthesize_attr(struct perf_event_attr *attr, u16 ids, u64 *id,
			   event__handler_t process,
			   struct perf_session *session);
int event__synthesize_attrs(struct perf_header *self,
			    event__handler_t process,
			    struct perf_session *session);
int event__process_attr(event_t *self, struct perf_session *session);

int event__synthesize_event_type(u64 event_id, char *name,
				 event__handler_t process,
				 struct perf_session *session);
int event__synthesize_event_types(event__handler_t process,
				  struct perf_session *session);
int event__process_event_type(event_t *self,
			      struct perf_session *session);

int event__synthesize_tracing_data(int fd, struct perf_event_attr *pattrs,
				   int nb_events,
				   event__handler_t process,
				   struct perf_session *session);
int event__process_tracing_data(event_t *self,
				struct perf_session *session);

int event__synthesize_build_id(struct dso *pos, u16 misc,
			       event__handler_t process,
<<<<<<< HEAD
			       struct kernel_info *kerninfo,
=======
			       struct machine *machine,
>>>>>>> bc4b473f
			       struct perf_session *session);
int event__synthesize_build_ids(event__handler_t process,
				struct perf_session *session);
int event__process_build_id(event_t *self, struct perf_session *session);

#endif /* __PERF_HEADER_H */<|MERGE_RESOLUTION|>--- conflicted
+++ resolved
@@ -120,11 +120,7 @@
 
 int event__synthesize_build_id(struct dso *pos, u16 misc,
 			       event__handler_t process,
-<<<<<<< HEAD
-			       struct kernel_info *kerninfo,
-=======
 			       struct machine *machine,
->>>>>>> bc4b473f
 			       struct perf_session *session);
 int event__synthesize_build_ids(event__handler_t process,
 				struct perf_session *session);
